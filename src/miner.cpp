// Copyright (c) 2009-2010 Satoshi Nakamoto
// Copyright (c) 2009-2016 The Bitcoin Core developers
// Distributed under the MIT software license, see the accompanying
// file COPYING or http://www.opensource.org/licenses/mit-license.php.

#include "miner.h"

#include "amount.h"
#include "chain.h"
#include "chainparams.h"
#include "coins.h"
#include "consensus/consensus.h"
#include "consensus/tx_verify.h"
#include "consensus/merkle.h"
#include "consensus/validation.h"
#include "hash.h"
#include "validation.h"
#include "net.h"
#include "policy/feerate.h"
#include "policy/policy.h"
#include "pow.h"
#include "primitives/transaction.h"
#include "script/standard.h"
#include "timedata.h"
#include "txmempool.h"
#include "util.h"
#include "utilmoneystr.h"
#include "validationinterface.h"

#include <algorithm>
#include <queue>
#include <utility>

//////////////////////////////////////////////////////////////////////////////
//
// BitcoinMiner
//

//
// Unconfirmed transactions in the memory pool often depend on other
// transactions in the memory pool. When we select transactions from the
// pool, we select by highest fee rate of a transaction combined with all
// its ancestors.

uint64_t nLastBlockTx = 0;
uint64_t nLastBlockSize = 0;
uint64_t nLastBlockWeight = 0;

int64_t UpdateTime(CBlockHeader* pblock, const Consensus::Params& consensusParams, const CBlockIndex* pindexPrev)
{
    int64_t nOldTime = pblock->nTime;
    int64_t nNewTime = std::max(pindexPrev->GetMedianTimePast()+1, GetAdjustedTime());

    if (nOldTime < nNewTime)
        pblock->nTime = nNewTime;

    // Updating time can change work required on testnet:
    if (consensusParams.fPowAllowMinDifficultyBlocks)
        pblock->nBits = GetNextWorkRequired(pindexPrev, pblock, consensusParams);

    return nNewTime - nOldTime;
}

BlockAssembler::Options::Options() {
    blockMinFeeRate = CFeeRate(DEFAULT_BLOCK_MIN_TX_FEE);
    nBlockMaxWeight = DEFAULT_BLOCK_MAX_WEIGHT;
    nBlockMaxSize = DEFAULT_BLOCK_MAX_SIZE;
}

BlockAssembler::BlockAssembler(const CChainParams& params, const Options& options) : chainparams(params)
{
    blockMinFeeRate = options.blockMinFeeRate;
    // Limit weight to between 4K and MAX_BLOCK_WEIGHT-4K for sanity:
    nBlockMaxWeight = std::max<size_t>(4000, std::min<size_t>(MAX_BLOCK_WEIGHT - 4000, options.nBlockMaxWeight));
    // Limit size to between 1K and MAX_BLOCK_SERIALIZED_SIZE-1K for sanity:
    nBlockMaxSize = std::max<size_t>(1000, std::min<size_t>(MAX_BLOCK_SERIALIZED_SIZE - 1000, options.nBlockMaxSize));
    // Whether we need to account for byte usage (in addition to weight usage)
    fNeedSizeAccounting = (nBlockMaxSize < MAX_BLOCK_SERIALIZED_SIZE - 1000);
}

static BlockAssembler::Options DefaultOptions(const CChainParams& params)
{
    // Block resource limits
    // If neither -blockmaxsize or -blockmaxweight is given, limit to DEFAULT_BLOCK_MAX_*
    // If only one is given, only restrict the specified resource.
    // If both are given, restrict both.
    BlockAssembler::Options options;
    options.nBlockMaxWeight = DEFAULT_BLOCK_MAX_WEIGHT;
    options.nBlockMaxSize = DEFAULT_BLOCK_MAX_SIZE;
    bool fWeightSet = false;
<<<<<<< HEAD
    if (IsArgSet("-blockmaxweight")) {
        nBlockMaxWeight = GetArg("-blockmaxweight", DEFAULT_BLOCK_MAX_WEIGHT);
        nBlockMaxSize = MaxBlockSerSize(fWitnessSeasoned);
=======
    if (gArgs.IsArgSet("-blockmaxweight")) {
        options.nBlockMaxWeight = gArgs.GetArg("-blockmaxweight", DEFAULT_BLOCK_MAX_WEIGHT);
        options.nBlockMaxSize = MAX_BLOCK_SERIALIZED_SIZE;
>>>>>>> 3751912e
        fWeightSet = true;
    }
    if (gArgs.IsArgSet("-blockmaxsize")) {
        options.nBlockMaxSize = gArgs.GetArg("-blockmaxsize", DEFAULT_BLOCK_MAX_SIZE);
        if (!fWeightSet) {
            options.nBlockMaxWeight = options.nBlockMaxSize * WITNESS_SCALE_FACTOR;
        }
    }
    if (gArgs.IsArgSet("-blockmintxfee")) {
        CAmount n = 0;
        ParseMoney(gArgs.GetArg("-blockmintxfee", ""), n);
        options.blockMinFeeRate = CFeeRate(n);
    } else {
        options.blockMinFeeRate = CFeeRate(DEFAULT_BLOCK_MIN_TX_FEE);
    }
<<<<<<< HEAD

    // Limit weight to between 4K and MAX_BLOCK_WEIGHT-4K for sanity:
    nBlockMaxWeight = std::max((unsigned int)4000, std::min((unsigned int)(MaxBlockWeight(fWitnessSeasoned)-4000), nBlockMaxWeight));
    // Limit size to between 1K and MAX_BLOCK_SERIALIZED_SIZE-1K for sanity:
    nBlockMaxSize = std::max((unsigned int)1000, std::min((unsigned int)(MaxBlockSerSize(fWitnessSeasoned)-1000), nBlockMaxSize));
    // Whether we need to account for byte usage (in addition to weight usage)
    fNeedSizeAccounting = (nBlockMaxSize < MaxBlockSerSize(fWitnessSeasoned)-1000);
=======
    return options;
>>>>>>> 3751912e
}

BlockAssembler::BlockAssembler(const CChainParams& params) : BlockAssembler(params, DefaultOptions(params)) {}

void BlockAssembler::resetBlock()
{
    inBlock.clear();

    // Reserve space for coinbase tx
    nBlockSize = 1000;
    nBlockWeight = 4000;
    nBlockSigOpsCost = 400;
    fIncludeWitness = false;
    fWitnessSeasoned = false;

    // These counters do not include coinbase tx
    nBlockTx = 0;
    nFees = 0;
}

std::unique_ptr<CBlockTemplate> BlockAssembler::CreateNewBlock(const CScript& scriptPubKeyIn, bool fMineWitnessTx)
{
    int64_t nTimeStart = GetTimeMicros();

    resetBlock();

    pblocktemplate.reset(new CBlockTemplate());

    if(!pblocktemplate.get())
        return nullptr;
    pblock = &pblocktemplate->block; // pointer for convenience

    // Add dummy coinbase tx as first transaction
    pblock->vtx.emplace_back();
    pblocktemplate->vTxFees.push_back(-1); // updated at end
    pblocktemplate->vTxSigOpsCost.push_back(-1); // updated at end

    LOCK2(cs_main, mempool.cs);
    CBlockIndex* pindexPrev = chainActive.Tip();
    nHeight = pindexPrev->nHeight + 1;

    pblock->nVersion = ComputeBlockVersion(pindexPrev, chainparams.GetConsensus());
    // -regtest only: allow overriding block.nVersion with
    // -blockversion=N to test forking scenarios
    if (chainparams.MineBlocksOnDemand())
        pblock->nVersion = gArgs.GetArg("-blockversion", pblock->nVersion);

    pblock->nTime = GetAdjustedTime();
    const int64_t nMedianTimePast = pindexPrev->GetMedianTimePast();

    nLockTimeCutoff = (STANDARD_LOCKTIME_VERIFY_FLAGS & LOCKTIME_MEDIAN_TIME_PAST)
                       ? nMedianTimePast
                       : pblock->GetBlockTime();

    // Decide whether to include witness transactions
    // This is only needed in case the witness softfork activation is reverted
    // (which would require a very deep reorganization) or when
    // -promiscuousmempoolflags is used.
    // TODO: replace this with a call to main to assess validity of a mempool
    // transaction (which in most cases can be a no-op).
    fIncludeWitness = IsWitnessEnabled(pindexPrev, chainparams.GetConsensus()) && fMineWitnessTx;
<<<<<<< HEAD
    fWitnessSeasoned = IsWitnessSeasoned(pindexPrev, chainparams.GetConsensus());

    addPriorityTxs();
    int nPackagesSelected = 0;
    int nDescendantsUpdated = 0;
    addPackageTxs(nPackagesSelected, nDescendantsUpdated);

=======

    int nPackagesSelected = 0;
    int nDescendantsUpdated = 0;
    addPackageTxs(nPackagesSelected, nDescendantsUpdated);

>>>>>>> 3751912e
    int64_t nTime1 = GetTimeMicros();

    nLastBlockTx = nBlockTx;
    nLastBlockSize = nBlockSize;
    nLastBlockWeight = nBlockWeight;

    // Create coinbase transaction.
    CMutableTransaction coinbaseTx;
    coinbaseTx.vin.resize(1);
    coinbaseTx.vin[0].prevout.SetNull();
    coinbaseTx.vout.resize(1);
    coinbaseTx.vout[0].scriptPubKey = scriptPubKeyIn;
    coinbaseTx.vout[0].nValue = nFees + GetBlockSubsidy(nHeight, chainparams.GetConsensus());
    coinbaseTx.vin[0].scriptSig = CScript() << nHeight << OP_0;
    pblock->vtx[0] = MakeTransactionRef(std::move(coinbaseTx));
    pblocktemplate->vchCoinbaseCommitment = GenerateCoinbaseCommitment(*pblock, pindexPrev, chainparams.GetConsensus());
    pblocktemplate->vTxFees[0] = -nFees;

    uint64_t nSerializeSize = GetSerializeSize(*pblock, SER_NETWORK, PROTOCOL_VERSION);
    LogPrintf("CreateNewBlock(): total size: %u block weight: %u txs: %u fees: %ld sigops %d\n", nSerializeSize, GetBlockWeight(*pblock), nBlockTx, nFees, nBlockSigOpsCost);

    // Fill in header
    pblock->hashPrevBlock  = pindexPrev->GetBlockHash();
    UpdateTime(pblock, chainparams.GetConsensus(), pindexPrev);
    pblock->nBits          = GetNextWorkRequired(pindexPrev, pblock, chainparams.GetConsensus());
    pblock->nNonce         = 0;
    pblocktemplate->vTxSigOpsCost[0] = WITNESS_SCALE_FACTOR * GetLegacySigOpCount(*pblock->vtx[0]);

    CValidationState state;
    if (!TestBlockValidity(state, chainparams, *pblock, pindexPrev, false, false)) {
        throw std::runtime_error(strprintf("%s: TestBlockValidity failed: %s", __func__, FormatStateMessage(state)));
    }
    int64_t nTime2 = GetTimeMicros();
<<<<<<< HEAD

    LogPrint("bench", "CreateNewBlock() packages: %.2fms (%d packages, %d updated descendants), validity: %.2fms (total %.2fms)\n", 0.001 * (nTime1 - nTimeStart), nPackagesSelected, nDescendantsUpdated, 0.001 * (nTime2 - nTime1), 0.001 * (nTime2 - nTimeStart));
=======
>>>>>>> 3751912e

    LogPrint(BCLog::BENCH, "CreateNewBlock() packages: %.2fms (%d packages, %d updated descendants), validity: %.2fms (total %.2fms)\n", 0.001 * (nTime1 - nTimeStart), nPackagesSelected, nDescendantsUpdated, 0.001 * (nTime2 - nTime1), 0.001 * (nTime2 - nTimeStart));

    return std::move(pblocktemplate);
}

void BlockAssembler::onlyUnconfirmed(CTxMemPool::setEntries& testSet)
{
    for (CTxMemPool::setEntries::iterator iit = testSet.begin(); iit != testSet.end(); ) {
        // Only test txs not already in the block
        if (inBlock.count(*iit)) {
            testSet.erase(iit++);
        }
        else {
            iit++;
        }
    }
}

bool BlockAssembler::TestPackage(uint64_t packageSize, int64_t packageSigOpsCost)
{
    // TODO: switch to weight-based accounting for packages instead of vsize-based accounting.
    if (nBlockWeight + WITNESS_SCALE_FACTOR * packageSize >= nBlockMaxWeight)
        return false;
    if (nBlockSigOpsCost + packageSigOpsCost >= (uint64_t)MaxBlockSigOpsCost(fWitnessSeasoned))
        return false;
    return true;
}

// Perform transaction-level checks before adding to block:
// - transaction finality (locktime)
// - premature witness (in case segwit transactions are added to mempool before
//   segwit activation)
// - serialized size (in case -blockmaxsize is in use)
bool BlockAssembler::TestPackageTransactions(const CTxMemPool::setEntries& package)
{
    uint64_t nPotentialBlockSize = nBlockSize; // only used with fNeedSizeAccounting
    for (const CTxMemPool::txiter it : package) {
        if (!IsFinalTx(it->GetTx(), nHeight, nLockTimeCutoff))
            return false;
        if (!fIncludeWitness && it->GetTx().HasWitness())
            return false;
        if (fNeedSizeAccounting) {
            uint64_t nTxSize = ::GetSerializeSize(it->GetTx(), SER_NETWORK, PROTOCOL_VERSION);
            if (nPotentialBlockSize + nTxSize >= nBlockMaxSize) {
                return false;
            }
            nPotentialBlockSize += nTxSize;
        }
    }
    return true;
}

<<<<<<< HEAD
bool BlockAssembler::TestForBlock(CTxMemPool::txiter iter)
{
    if (nBlockWeight + iter->GetTxWeight() >= nBlockMaxWeight) {
        // If the block is so close to full that no more txs will fit
        // or if we've tried more than 50 times to fill remaining space
        // then flag that the block is finished
        if (nBlockWeight >  nBlockMaxWeight - 400 || lastFewTxs > 50) {
             blockFinished = true;
             return false;
        }
        // Once we're within 4000 weight of a full block, only look at 50 more txs
        // to try to fill the remaining space.
        if (nBlockWeight > nBlockMaxWeight - 4000) {
            lastFewTxs++;
        }
        return false;
    }

    if (fNeedSizeAccounting) {
        if (nBlockSize + ::GetSerializeSize(iter->GetTx(), SER_NETWORK, PROTOCOL_VERSION) >= nBlockMaxSize) {
            if (nBlockSize >  nBlockMaxSize - 100 || lastFewTxs > 50) {
                 blockFinished = true;
                 return false;
            }
            if (nBlockSize > nBlockMaxSize - 1000) {
                lastFewTxs++;
            }
            return false;
        }
    }

    uint64_t sigOpMax = MaxBlockSigOpsCost(fWitnessSeasoned);
    if (nBlockSigOpsCost + iter->GetSigOpCost() >= sigOpMax) {
        // If the block has room for no more sig ops then
        // flag that the block is finished
        if (nBlockSigOpsCost > sigOpMax - 8) {
            blockFinished = true;
            return false;
        }
        // Otherwise attempt to find another tx with fewer sigops
        // to put in the block.
        return false;
    }

    // Must check that lock times are still valid
    // This can be removed once MTP is always enforced
    // as long as reorgs keep the mempool consistent.
    if (!IsFinalTx(iter->GetTx(), nHeight, nLockTimeCutoff))
        return false;

    return true;
}

=======
>>>>>>> 3751912e
void BlockAssembler::AddToBlock(CTxMemPool::txiter iter)
{
    pblock->vtx.emplace_back(iter->GetSharedTx());
    pblocktemplate->vTxFees.push_back(iter->GetFee());
    pblocktemplate->vTxSigOpsCost.push_back(iter->GetSigOpCost());
    if (fNeedSizeAccounting) {
        nBlockSize += ::GetSerializeSize(iter->GetTx(), SER_NETWORK, PROTOCOL_VERSION);
    }
    nBlockWeight += iter->GetTxWeight();
    ++nBlockTx;
    nBlockSigOpsCost += iter->GetSigOpCost();
    nFees += iter->GetFee();
    inBlock.insert(iter);

    bool fPrintPriority = gArgs.GetBoolArg("-printpriority", DEFAULT_PRINTPRIORITY);
    if (fPrintPriority) {
        LogPrintf("fee %s txid %s\n",
                  CFeeRate(iter->GetModifiedFee(), iter->GetTxSize()).ToString(),
                  iter->GetTx().GetHash().ToString());
    }
}

int BlockAssembler::UpdatePackagesForAdded(const CTxMemPool::setEntries& alreadyAdded,
        indexed_modified_transaction_set &mapModifiedTx)
{
    int nDescendantsUpdated = 0;
<<<<<<< HEAD
    BOOST_FOREACH(const CTxMemPool::txiter it, alreadyAdded) {
=======
    for (const CTxMemPool::txiter it : alreadyAdded) {
>>>>>>> 3751912e
        CTxMemPool::setEntries descendants;
        mempool.CalculateDescendants(it, descendants);
        // Insert all descendants (not yet in block) into the modified set
        for (CTxMemPool::txiter desc : descendants) {
            if (alreadyAdded.count(desc))
                continue;
            ++nDescendantsUpdated;
            modtxiter mit = mapModifiedTx.find(desc);
            if (mit == mapModifiedTx.end()) {
                CTxMemPoolModifiedEntry modEntry(desc);
                modEntry.nSizeWithAncestors -= it->GetTxSize();
                modEntry.nModFeesWithAncestors -= it->GetModifiedFee();
                modEntry.nSigOpCostWithAncestors -= it->GetSigOpCost();
                mapModifiedTx.insert(modEntry);
            } else {
                mapModifiedTx.modify(mit, update_for_parent_inclusion(it));
            }
        }
    }
    return nDescendantsUpdated;
}

// Skip entries in mapTx that are already in a block or are present
// in mapModifiedTx (which implies that the mapTx ancestor state is
// stale due to ancestor inclusion in the block)
// Also skip transactions that we've already failed to add. This can happen if
// we consider a transaction in mapModifiedTx and it fails: we can then
// potentially consider it again while walking mapTx.  It's currently
// guaranteed to fail again, but as a belt-and-suspenders check we put it in
// failedTx and avoid re-evaluation, since the re-evaluation would be using
// cached size/sigops/fee values that are not actually correct.
bool BlockAssembler::SkipMapTxEntry(CTxMemPool::txiter it, indexed_modified_transaction_set &mapModifiedTx, CTxMemPool::setEntries &failedTx)
{
    assert (it != mempool.mapTx.end());
    return mapModifiedTx.count(it) || inBlock.count(it) || failedTx.count(it);
}

void BlockAssembler::SortForBlock(const CTxMemPool::setEntries& package, CTxMemPool::txiter entry, std::vector<CTxMemPool::txiter>& sortedEntries)
{
    // Sort package by ancestor count
    // If a transaction A depends on transaction B, then A's ancestor count
    // must be greater than B's.  So this is sufficient to validly order the
    // transactions for block inclusion.
    sortedEntries.clear();
    sortedEntries.insert(sortedEntries.begin(), package.begin(), package.end());
    std::sort(sortedEntries.begin(), sortedEntries.end(), CompareTxIterByAncestorCount());
}

// This transaction selection algorithm orders the mempool based
// on feerate of a transaction including all unconfirmed ancestors.
// Since we don't remove transactions from the mempool as we select them
// for block inclusion, we need an alternate method of updating the feerate
// of a transaction with its not-yet-selected ancestors as we go.
// This is accomplished by walking the in-mempool descendants of selected
// transactions and storing a temporary modified state in mapModifiedTxs.
// Each time through the loop, we compare the best transaction in
// mapModifiedTxs with the next transaction in the mempool to decide what
// transaction package to work on next.
void BlockAssembler::addPackageTxs(int &nPackagesSelected, int &nDescendantsUpdated)
{
    // mapModifiedTx will store sorted packages after they are modified
    // because some of their txs are already in the block
    indexed_modified_transaction_set mapModifiedTx;
    // Keep track of entries that failed inclusion, to avoid duplicate work
    CTxMemPool::setEntries failedTx;

    // Start by adding all descendants of previously added txs to mapModifiedTx
    // and modifying them for their already included ancestors
    UpdatePackagesForAdded(inBlock, mapModifiedTx);

    CTxMemPool::indexed_transaction_set::index<ancestor_score>::type::iterator mi = mempool.mapTx.get<ancestor_score>().begin();
    CTxMemPool::txiter iter;

    // Limit the number of attempts to add transactions to the block when it is
    // close to full; this is just a simple heuristic to finish quickly if the
    // mempool has a lot of entries.
    const int64_t MAX_CONSECUTIVE_FAILURES = 1000;
    int64_t nConsecutiveFailed = 0;

    while (mi != mempool.mapTx.get<ancestor_score>().end() || !mapModifiedTx.empty())
    {
        // First try to find a new transaction in mapTx to evaluate.
        if (mi != mempool.mapTx.get<ancestor_score>().end() &&
                SkipMapTxEntry(mempool.mapTx.project<0>(mi), mapModifiedTx, failedTx)) {
            ++mi;
            continue;
        }

        // Now that mi is not stale, determine which transaction to evaluate:
        // the next entry from mapTx, or the best from mapModifiedTx?
        bool fUsingModified = false;

        modtxscoreiter modit = mapModifiedTx.get<ancestor_score>().begin();
        if (mi == mempool.mapTx.get<ancestor_score>().end()) {
            // We're out of entries in mapTx; use the entry from mapModifiedTx
            iter = modit->iter;
            fUsingModified = true;
        } else {
            // Try to compare the mapTx entry to the mapModifiedTx entry
            iter = mempool.mapTx.project<0>(mi);
            if (modit != mapModifiedTx.get<ancestor_score>().end() &&
                    CompareModifiedEntry()(*modit, CTxMemPoolModifiedEntry(iter))) {
                // The best entry in mapModifiedTx has higher score
                // than the one from mapTx.
                // Switch which transaction (package) to consider
                iter = modit->iter;
                fUsingModified = true;
            } else {
                // Either no entry in mapModifiedTx, or it's worse than mapTx.
                // Increment mi for the next loop iteration.
                ++mi;
            }
        }

        // We skip mapTx entries that are inBlock, and mapModifiedTx shouldn't
        // contain anything that is inBlock.
        assert(!inBlock.count(iter));

        uint64_t packageSize = iter->GetSizeWithAncestors();
        CAmount packageFees = iter->GetModFeesWithAncestors();
        int64_t packageSigOpsCost = iter->GetSigOpCostWithAncestors();
        if (fUsingModified) {
            packageSize = modit->nSizeWithAncestors;
            packageFees = modit->nModFeesWithAncestors;
            packageSigOpsCost = modit->nSigOpCostWithAncestors;
        }

        if (packageFees < blockMinFeeRate.GetFee(packageSize)) {
            // Everything else we might consider has a lower fee rate
            return;
        }

        if (!TestPackage(packageSize, packageSigOpsCost)) {
            if (fUsingModified) {
                // Since we always look at the best entry in mapModifiedTx,
                // we must erase failed entries so that we can consider the
                // next best entry on the next loop iteration
                mapModifiedTx.get<ancestor_score>().erase(modit);
                failedTx.insert(iter);
            }

            ++nConsecutiveFailed;

            if (nConsecutiveFailed > MAX_CONSECUTIVE_FAILURES && nBlockWeight >
                    nBlockMaxWeight - 4000) {
                // Give up if we're close to full and haven't succeeded in a while
                break;
            }
            continue;
        }

        CTxMemPool::setEntries ancestors;
        uint64_t nNoLimit = std::numeric_limits<uint64_t>::max();
        std::string dummy;
        mempool.CalculateMemPoolAncestors(*iter, ancestors, nNoLimit, nNoLimit, nNoLimit, nNoLimit, dummy, false);

        onlyUnconfirmed(ancestors);
        ancestors.insert(iter);

        // Test if all tx's are Final
        if (!TestPackageTransactions(ancestors)) {
            if (fUsingModified) {
                mapModifiedTx.get<ancestor_score>().erase(modit);
                failedTx.insert(iter);
            }
            continue;
        }

        // This transaction will make it in; reset the failed counter.
        nConsecutiveFailed = 0;

        // Package can be added. Sort the entries in a valid order.
        std::vector<CTxMemPool::txiter> sortedEntries;
        SortForBlock(ancestors, iter, sortedEntries);

        for (size_t i=0; i<sortedEntries.size(); ++i) {
            AddToBlock(sortedEntries[i]);
            // Erase from the modified set, if present
            mapModifiedTx.erase(sortedEntries[i]);
        }

        ++nPackagesSelected;
<<<<<<< HEAD

        // Update transactions that depend on each of these
        nDescendantsUpdated += UpdatePackagesForAdded(ancestors, mapModifiedTx);
    }
}
=======
>>>>>>> 3751912e

        // Update transactions that depend on each of these
        nDescendantsUpdated += UpdatePackagesForAdded(ancestors, mapModifiedTx);
    }
}

void IncrementExtraNonce(CBlock* pblock, const CBlockIndex* pindexPrev, unsigned int& nExtraNonce)
{
    // Update nExtraNonce
    static uint256 hashPrevBlock;
    if (hashPrevBlock != pblock->hashPrevBlock)
    {
        nExtraNonce = 0;
        hashPrevBlock = pblock->hashPrevBlock;
    }
    ++nExtraNonce;
    unsigned int nHeight = pindexPrev->nHeight+1; // Height first in coinbase required for block.version=2
    CMutableTransaction txCoinbase(*pblock->vtx[0]);
    txCoinbase.vin[0].scriptSig = (CScript() << nHeight << CScriptNum(nExtraNonce)) + COINBASE_FLAGS;
    assert(txCoinbase.vin[0].scriptSig.size() <= 100);

    pblock->vtx[0] = MakeTransactionRef(std::move(txCoinbase));
    pblock->hashMerkleRoot = BlockMerkleRoot(*pblock);
}<|MERGE_RESOLUTION|>--- conflicted
+++ resolved
@@ -70,12 +70,13 @@
 BlockAssembler::BlockAssembler(const CChainParams& params, const Options& options) : chainparams(params)
 {
     blockMinFeeRate = options.blockMinFeeRate;
+
     // Limit weight to between 4K and MAX_BLOCK_WEIGHT-4K for sanity:
-    nBlockMaxWeight = std::max<size_t>(4000, std::min<size_t>(MAX_BLOCK_WEIGHT - 4000, options.nBlockMaxWeight));
+    nBlockMaxWeight = std::max<size_t>(4000, std::min<size_t>(MaxBlockWeight(fWitnessSeasoned) - 4000, options.nBlockMaxWeight));
     // Limit size to between 1K and MAX_BLOCK_SERIALIZED_SIZE-1K for sanity:
-    nBlockMaxSize = std::max<size_t>(1000, std::min<size_t>(MAX_BLOCK_SERIALIZED_SIZE - 1000, options.nBlockMaxSize));
+    nBlockMaxSize = std::max<size_t>(1000, std::min<size_t>(MaxBlockSerSize(fWitnessSeasoned) - 1000, options.nBlockMaxSize));
     // Whether we need to account for byte usage (in addition to weight usage)
-    fNeedSizeAccounting = (nBlockMaxSize < MAX_BLOCK_SERIALIZED_SIZE - 1000);
+    fNeedSizeAccounting = (nBlockMaxSize < MaxBlockSerSize(fWitnessSeasoned) - 1000);
 }
 
 static BlockAssembler::Options DefaultOptions(const CChainParams& params)
@@ -88,15 +89,10 @@
     options.nBlockMaxWeight = DEFAULT_BLOCK_MAX_WEIGHT;
     options.nBlockMaxSize = DEFAULT_BLOCK_MAX_SIZE;
     bool fWeightSet = false;
-<<<<<<< HEAD
-    if (IsArgSet("-blockmaxweight")) {
-        nBlockMaxWeight = GetArg("-blockmaxweight", DEFAULT_BLOCK_MAX_WEIGHT);
-        nBlockMaxSize = MaxBlockSerSize(fWitnessSeasoned);
-=======
     if (gArgs.IsArgSet("-blockmaxweight")) {
         options.nBlockMaxWeight = gArgs.GetArg("-blockmaxweight", DEFAULT_BLOCK_MAX_WEIGHT);
-        options.nBlockMaxSize = MAX_BLOCK_SERIALIZED_SIZE;
->>>>>>> 3751912e
+#warning "skipping nMaxBlockSize"
+        //options.nBlockMaxSize = MaxBlockSerSize(fWitnessSeasoned);
         fWeightSet = true;
     }
     if (gArgs.IsArgSet("-blockmaxsize")) {
@@ -112,17 +108,7 @@
     } else {
         options.blockMinFeeRate = CFeeRate(DEFAULT_BLOCK_MIN_TX_FEE);
     }
-<<<<<<< HEAD
-
-    // Limit weight to between 4K and MAX_BLOCK_WEIGHT-4K for sanity:
-    nBlockMaxWeight = std::max((unsigned int)4000, std::min((unsigned int)(MaxBlockWeight(fWitnessSeasoned)-4000), nBlockMaxWeight));
-    // Limit size to between 1K and MAX_BLOCK_SERIALIZED_SIZE-1K for sanity:
-    nBlockMaxSize = std::max((unsigned int)1000, std::min((unsigned int)(MaxBlockSerSize(fWitnessSeasoned)-1000), nBlockMaxSize));
-    // Whether we need to account for byte usage (in addition to weight usage)
-    fNeedSizeAccounting = (nBlockMaxSize < MaxBlockSerSize(fWitnessSeasoned)-1000);
-=======
     return options;
->>>>>>> 3751912e
 }
 
 BlockAssembler::BlockAssembler(const CChainParams& params) : BlockAssembler(params, DefaultOptions(params)) {}
@@ -184,21 +170,12 @@
     // TODO: replace this with a call to main to assess validity of a mempool
     // transaction (which in most cases can be a no-op).
     fIncludeWitness = IsWitnessEnabled(pindexPrev, chainparams.GetConsensus()) && fMineWitnessTx;
-<<<<<<< HEAD
     fWitnessSeasoned = IsWitnessSeasoned(pindexPrev, chainparams.GetConsensus());
 
-    addPriorityTxs();
     int nPackagesSelected = 0;
     int nDescendantsUpdated = 0;
     addPackageTxs(nPackagesSelected, nDescendantsUpdated);
 
-=======
-
-    int nPackagesSelected = 0;
-    int nDescendantsUpdated = 0;
-    addPackageTxs(nPackagesSelected, nDescendantsUpdated);
-
->>>>>>> 3751912e
     int64_t nTime1 = GetTimeMicros();
 
     nLastBlockTx = nBlockTx;
@@ -232,11 +209,6 @@
         throw std::runtime_error(strprintf("%s: TestBlockValidity failed: %s", __func__, FormatStateMessage(state)));
     }
     int64_t nTime2 = GetTimeMicros();
-<<<<<<< HEAD
-
-    LogPrint("bench", "CreateNewBlock() packages: %.2fms (%d packages, %d updated descendants), validity: %.2fms (total %.2fms)\n", 0.001 * (nTime1 - nTimeStart), nPackagesSelected, nDescendantsUpdated, 0.001 * (nTime2 - nTime1), 0.001 * (nTime2 - nTimeStart));
-=======
->>>>>>> 3751912e
 
     LogPrint(BCLog::BENCH, "CreateNewBlock() packages: %.2fms (%d packages, %d updated descendants), validity: %.2fms (total %.2fms)\n", 0.001 * (nTime1 - nTimeStart), nPackagesSelected, nDescendantsUpdated, 0.001 * (nTime2 - nTime1), 0.001 * (nTime2 - nTimeStart));
 
@@ -290,62 +262,6 @@
     return true;
 }
 
-<<<<<<< HEAD
-bool BlockAssembler::TestForBlock(CTxMemPool::txiter iter)
-{
-    if (nBlockWeight + iter->GetTxWeight() >= nBlockMaxWeight) {
-        // If the block is so close to full that no more txs will fit
-        // or if we've tried more than 50 times to fill remaining space
-        // then flag that the block is finished
-        if (nBlockWeight >  nBlockMaxWeight - 400 || lastFewTxs > 50) {
-             blockFinished = true;
-             return false;
-        }
-        // Once we're within 4000 weight of a full block, only look at 50 more txs
-        // to try to fill the remaining space.
-        if (nBlockWeight > nBlockMaxWeight - 4000) {
-            lastFewTxs++;
-        }
-        return false;
-    }
-
-    if (fNeedSizeAccounting) {
-        if (nBlockSize + ::GetSerializeSize(iter->GetTx(), SER_NETWORK, PROTOCOL_VERSION) >= nBlockMaxSize) {
-            if (nBlockSize >  nBlockMaxSize - 100 || lastFewTxs > 50) {
-                 blockFinished = true;
-                 return false;
-            }
-            if (nBlockSize > nBlockMaxSize - 1000) {
-                lastFewTxs++;
-            }
-            return false;
-        }
-    }
-
-    uint64_t sigOpMax = MaxBlockSigOpsCost(fWitnessSeasoned);
-    if (nBlockSigOpsCost + iter->GetSigOpCost() >= sigOpMax) {
-        // If the block has room for no more sig ops then
-        // flag that the block is finished
-        if (nBlockSigOpsCost > sigOpMax - 8) {
-            blockFinished = true;
-            return false;
-        }
-        // Otherwise attempt to find another tx with fewer sigops
-        // to put in the block.
-        return false;
-    }
-
-    // Must check that lock times are still valid
-    // This can be removed once MTP is always enforced
-    // as long as reorgs keep the mempool consistent.
-    if (!IsFinalTx(iter->GetTx(), nHeight, nLockTimeCutoff))
-        return false;
-
-    return true;
-}
-
-=======
->>>>>>> 3751912e
 void BlockAssembler::AddToBlock(CTxMemPool::txiter iter)
 {
     pblock->vtx.emplace_back(iter->GetSharedTx());
@@ -372,11 +288,7 @@
         indexed_modified_transaction_set &mapModifiedTx)
 {
     int nDescendantsUpdated = 0;
-<<<<<<< HEAD
-    BOOST_FOREACH(const CTxMemPool::txiter it, alreadyAdded) {
-=======
     for (const CTxMemPool::txiter it : alreadyAdded) {
->>>>>>> 3751912e
         CTxMemPool::setEntries descendants;
         mempool.CalculateDescendants(it, descendants);
         // Insert all descendants (not yet in block) into the modified set
@@ -559,14 +471,6 @@
         }
 
         ++nPackagesSelected;
-<<<<<<< HEAD
-
-        // Update transactions that depend on each of these
-        nDescendantsUpdated += UpdatePackagesForAdded(ancestors, mapModifiedTx);
-    }
-}
-=======
->>>>>>> 3751912e
 
         // Update transactions that depend on each of these
         nDescendantsUpdated += UpdatePackagesForAdded(ancestors, mapModifiedTx);
