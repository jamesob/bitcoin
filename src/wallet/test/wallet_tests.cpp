--- conflicted
+++ resolved
@@ -9,27 +9,18 @@
 #include <utility>
 #include <vector>
 
-<<<<<<< HEAD
-#include "rpc/server.h"
-#include "test/test_bitcoin.h"
-#include "validation.h"
-=======
 #include "consensus/validation.h"
 #include "rpc/server.h"
 #include "test/test_bitcoin.h"
 #include "validation.h"
 #include "wallet/coincontrol.h"
->>>>>>> 3751912e
 #include "wallet/test/wallet_test_fixture.h"
 
 #include <boost/test/unit_test.hpp>
 #include <univalue.h>
 
-<<<<<<< HEAD
-=======
 extern CWallet* pwalletMain;
 
->>>>>>> 3751912e
 extern UniValue importmulti(const JSONRPCRequest& request);
 extern UniValue dumpwallet(const JSONRPCRequest& request);
 extern UniValue importwallet(const JSONRPCRequest& request);
@@ -378,10 +369,7 @@
     LOCK(cs_main);
 
     // Cap last block file size, and mine new block in a new block file.
-<<<<<<< HEAD
-=======
     CBlockIndex* const nullBlock = nullptr;
->>>>>>> 3751912e
     CBlockIndex* oldTip = chainActive.Tip();
     GetBlockFileInfo(oldTip->GetBlockPos().nFile)->nSize = MAX_BLOCKFILE_SIZE;
     CreateAndProcessBlock({}, GetScriptForRawPubKey(coinbaseKey.GetPubKey()));
@@ -393,11 +381,7 @@
         CWallet wallet;
         LOCK(wallet.cs_wallet);
         wallet.AddKeyPubKey(coinbaseKey, coinbaseKey.GetPubKey());
-<<<<<<< HEAD
-        BOOST_CHECK_EQUAL(oldTip, wallet.ScanForWalletTransactions(oldTip));
-=======
         BOOST_CHECK_EQUAL(nullBlock, wallet.ScanForWalletTransactions(oldTip));
->>>>>>> 3751912e
         BOOST_CHECK_EQUAL(wallet.GetImmatureBalance(), 100 * COIN);
     }
 
@@ -411,11 +395,7 @@
         CWallet wallet;
         LOCK(wallet.cs_wallet);
         wallet.AddKeyPubKey(coinbaseKey, coinbaseKey.GetPubKey());
-<<<<<<< HEAD
-        BOOST_CHECK_EQUAL(newTip, wallet.ScanForWalletTransactions(oldTip));
-=======
         BOOST_CHECK_EQUAL(oldTip, wallet.ScanForWalletTransactions(oldTip));
->>>>>>> 3751912e
         BOOST_CHECK_EQUAL(wallet.GetImmatureBalance(), 50 * COIN);
     }
 
@@ -424,12 +404,7 @@
     // after.
     {
         CWallet wallet;
-<<<<<<< HEAD
-        CWallet *backup = ::pwalletMain;
-        ::pwalletMain = &wallet;
-=======
         vpwallets.insert(vpwallets.begin(), &wallet);
->>>>>>> 3751912e
         UniValue keys;
         keys.setArray();
         UniValue key;
@@ -443,11 +418,7 @@
         CKey futureKey;
         futureKey.MakeNewKey(true);
         key.pushKV("scriptPubKey", HexStr(GetScriptForRawPubKey(futureKey.GetPubKey())));
-<<<<<<< HEAD
-        key.pushKV("timestamp", newTip->GetBlockTimeMax() + 7200);
-=======
         key.pushKV("timestamp", newTip->GetBlockTimeMax() + TIMESTAMP_WINDOW + 1);
->>>>>>> 3751912e
         key.pushKV("internal", UniValue(true));
         keys.push_back(key);
         JSONRPCRequest request;
@@ -455,10 +426,6 @@
         request.params.push_back(keys);
 
         UniValue response = importmulti(request);
-<<<<<<< HEAD
-        BOOST_CHECK_EQUAL(response.write(), strprintf("[{\"success\":false,\"error\":{\"code\":-1,\"message\":\"Failed to rescan before time %d, transactions may be missing.\"}},{\"success\":true}]", newTip->GetBlockTimeMax()));
-        ::pwalletMain = backup;
-=======
         BOOST_CHECK_EQUAL(response.write(),
             strprintf("[{\"success\":false,\"error\":{\"code\":-1,\"message\":\"Rescan failed for key with creation "
                       "timestamp %d. There was an error reading a block from time %d, which is after or within %d "
@@ -469,7 +436,6 @@
                       "options).\"}},{\"success\":true}]",
                               0, oldTip->GetBlockTimeMax(), TIMESTAMP_WINDOW));
         vpwallets.erase(vpwallets.begin());
->>>>>>> 3751912e
     }
 }
 
@@ -479,10 +445,6 @@
 // than or equal to key birthday.
 BOOST_FIXTURE_TEST_CASE(importwallet_rescan, TestChain100Setup)
 {
-<<<<<<< HEAD
-    CWallet *pwalletMainBackup = ::pwalletMain;
-=======
->>>>>>> 3751912e
     LOCK(cs_main);
 
     // Create two blocks with same timestamp to verify that importwallet rescan
@@ -494,11 +456,7 @@
 
     // Set key birthday to block time increased by the timestamp window, so
     // rescan will start at the block time.
-<<<<<<< HEAD
-    const int64_t KEY_TIME = BLOCK_TIME + 7200;
-=======
     const int64_t KEY_TIME = BLOCK_TIME + TIMESTAMP_WINDOW;
->>>>>>> 3751912e
     SetMockTime(KEY_TIME);
     coinbaseTxns.emplace_back(*CreateAndProcessBlock({}, GetScriptForRawPubKey(coinbaseKey.GetPubKey())).vtx[0]);
 
@@ -511,13 +469,8 @@
 
         JSONRPCRequest request;
         request.params.setArray();
-<<<<<<< HEAD
-        request.params.push_back("wallet.backup");
-        ::pwalletMain = &wallet;
-=======
         request.params.push_back((pathTemp / "wallet.backup").string());
         vpwallets.insert(vpwallets.begin(), &wallet);
->>>>>>> 3751912e
         ::dumpwallet(request);
     }
 
@@ -528,13 +481,8 @@
 
         JSONRPCRequest request;
         request.params.setArray();
-<<<<<<< HEAD
-        request.params.push_back("wallet.backup");
-        ::pwalletMain = &wallet;
-=======
         request.params.push_back((pathTemp / "wallet.backup").string());
         vpwallets[0] = &wallet;
->>>>>>> 3751912e
         ::importwallet(request);
 
         BOOST_CHECK_EQUAL(wallet.mapWallet.size(), 3);
@@ -547,9 +495,6 @@
     }
 
     SetMockTime(0);
-<<<<<<< HEAD
-    ::pwalletMain = pwalletMainBackup;
-=======
     vpwallets.erase(vpwallets.begin());
 }
 
@@ -730,7 +675,6 @@
     BOOST_CHECK_EQUAL(list.size(), 1);
     BOOST_CHECK_EQUAL(boost::get<CKeyID>(list.begin()->first).ToString(), coinbaseAddress);
     BOOST_CHECK_EQUAL(list.begin()->second.size(), 2);
->>>>>>> 3751912e
 }
 
 BOOST_AUTO_TEST_SUITE_END()