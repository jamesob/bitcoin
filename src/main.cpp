// Copyright (c) 2009-2010 Satoshi Nakamoto
// Copyright (c) 2009-2014 The Bitcoin developers
// Distributed under the MIT/X11 software license, see the accompanying
// file COPYING or http://www.opensource.org/licenses/mit-license.php.

#include "main.h"

#include "addrman.h"
#include "alert.h"
#include "chainparams.h"
#include "checkpoints.h"
#include "checkqueue.h"
#include "init.h"
#include "net.h"
#include "pow.h"
#include "txdb.h"
#include "txmempool.h"
#include "ui_interface.h"
#include "util.h"
#include "utilmoneystr.h"

#include "ccl/cclglobals.h"

#include <sstream>

#include <boost/algorithm/string/replace.hpp>
#include <boost/filesystem.hpp>
#include <boost/filesystem/fstream.hpp>
#include <boost/thread.hpp>

using namespace boost;
using namespace std;

#if defined(NDEBUG)
# error "Bitcoin cannot be compiled without assertions."
#endif

//
// Global state
//

CCriticalSection cs_main;

BlockMap mapBlockIndex;
CChain chainActive;
CBlockIndex *pindexBestHeader = NULL;
int64_t nTimeBestReceived = 0;
CWaitableCriticalSection csBestBlock;
CConditionVariable cvBlockChange;
int nScriptCheckThreads = 0;
bool fImporting = false;
bool fReindex = false;
bool fTxIndex = false;
bool fIsBareMultisigStd = true;
unsigned int nCoinCacheSize = 5000;


/** Fees smaller than this (in satoshi) are considered zero fee (for relaying and mining) */
CFeeRate minRelayTxFee = CFeeRate(1000);

CTxMemPool mempool(::minRelayTxFee);

struct COrphanTx {
    CTransaction tx;
    NodeId fromPeer;
};
map<uint256, COrphanTx> mapOrphanTransactions;
map<uint256, set<uint256> > mapOrphanTransactionsByPrev;
void EraseOrphansFor(NodeId peer);

// Constant stuff for coinbase transactions we create:
CScript COINBASE_FLAGS;

const string strMessageMagic = "Bitcoin Signed Message:\n";

// Internal stuff
namespace {

    struct CBlockIndexWorkComparator
    {
        bool operator()(CBlockIndex *pa, CBlockIndex *pb) {
            // First sort by most total work, ...
            if (pa->nChainWork > pb->nChainWork) return false;
            if (pa->nChainWork < pb->nChainWork) return true;

            // ... then by earliest time received, ...
            if (pa->nSequenceId < pb->nSequenceId) return false;
            if (pa->nSequenceId > pb->nSequenceId) return true;

            // Use pointer address as tie breaker (should only happen with blocks
            // loaded from disk, as those all have id 0).
            if (pa < pb) return false;
            if (pa > pb) return true;

            // Identical blocks.
            return false;
        }
    };

    CBlockIndex *pindexBestInvalid;

    // The set of all CBlockIndex entries with BLOCK_VALID_TRANSACTIONS or better that are at least
    // as good as our current tip. Entries may be failed, though.
    set<CBlockIndex*, CBlockIndexWorkComparator> setBlockIndexCandidates;
    // Number of nodes with fSyncStarted.
    int nSyncStarted = 0;
    // All pairs A->B, where A (or one if its ancestors) misses transactions, but B has transactions.
    multimap<CBlockIndex*, CBlockIndex*> mapBlocksUnlinked;

    CCriticalSection cs_LastBlockFile;
    std::vector<CBlockFileInfo> vinfoBlockFile;
    int nLastBlockFile = 0;

    // Every received block is assigned a unique and increasing identifier, so we
    // know which one to give priority in case of a fork.
    CCriticalSection cs_nBlockSequenceId;
    // Blocks loaded from disk are assigned id 0, so start the counter at 1.
    uint32_t nBlockSequenceId = 1;

    // Sources of received blocks, to be able to send them reject messages or ban
    // them, if processing happens afterwards. Protected by cs_main.
    map<uint256, NodeId> mapBlockSource;

    // Blocks that are in flight, and that are in the queue to be downloaded.
    // Protected by cs_main.
    struct QueuedBlock {
        uint256 hash;
        CBlockIndex *pindex;  // Optional.
        int64_t nTime;  // Time of "getdata" request in microseconds.
    };
    map<uint256, pair<NodeId, list<QueuedBlock>::iterator> > mapBlocksInFlight;

    // Number of preferrable block download peers.
    int nPreferredDownload = 0;
} // anon namespace

//////////////////////////////////////////////////////////////////////////////
//
// dispatching functions
//

// These functions dispatch to one or all registered wallets

namespace {

struct CMainSignals {
    // Notifies listeners of updated transaction data (transaction, and optionally the block it is found in.
    boost::signals2::signal<void (const CTransaction &, const CBlock *)> SyncTransaction;
    // Notifies listeners of an erased transaction (currently disabled, requires transaction replacement).
    boost::signals2::signal<void (const uint256 &)> EraseTransaction;
    // Notifies listeners of an updated transaction without new data (for now: a coinbase potentially becoming visible).
    boost::signals2::signal<void (const uint256 &)> UpdatedTransaction;
    // Notifies listeners of a new active block chain.
    boost::signals2::signal<void (const CBlockLocator &)> SetBestChain;
    // Notifies listeners about an inventory item being seen on the network.
    boost::signals2::signal<void (const uint256 &)> Inventory;
    // Tells listeners to broadcast their data.
    boost::signals2::signal<void ()> Broadcast;
    // Notifies listeners of a block validation result
    boost::signals2::signal<void (const CBlock&, const CValidationState&)> BlockChecked;
} g_signals;

} // anon namespace

void RegisterValidationInterface(CValidationInterface* pwalletIn) {
    g_signals.SyncTransaction.connect(boost::bind(&CValidationInterface::SyncTransaction, pwalletIn, _1, _2));
    g_signals.EraseTransaction.connect(boost::bind(&CValidationInterface::EraseFromWallet, pwalletIn, _1));
    g_signals.UpdatedTransaction.connect(boost::bind(&CValidationInterface::UpdatedTransaction, pwalletIn, _1));
    g_signals.SetBestChain.connect(boost::bind(&CValidationInterface::SetBestChain, pwalletIn, _1));
    g_signals.Inventory.connect(boost::bind(&CValidationInterface::Inventory, pwalletIn, _1));
    g_signals.Broadcast.connect(boost::bind(&CValidationInterface::ResendWalletTransactions, pwalletIn));
    g_signals.BlockChecked.connect(boost::bind(&CValidationInterface::BlockChecked, pwalletIn, _1, _2));
}

void UnregisterValidationInterface(CValidationInterface* pwalletIn) {
    g_signals.BlockChecked.disconnect(boost::bind(&CValidationInterface::BlockChecked, pwalletIn, _1, _2));
    g_signals.Broadcast.disconnect(boost::bind(&CValidationInterface::ResendWalletTransactions, pwalletIn));
    g_signals.Inventory.disconnect(boost::bind(&CValidationInterface::Inventory, pwalletIn, _1));
    g_signals.SetBestChain.disconnect(boost::bind(&CValidationInterface::SetBestChain, pwalletIn, _1));
    g_signals.UpdatedTransaction.disconnect(boost::bind(&CValidationInterface::UpdatedTransaction, pwalletIn, _1));
    g_signals.EraseTransaction.disconnect(boost::bind(&CValidationInterface::EraseFromWallet, pwalletIn, _1));
    g_signals.SyncTransaction.disconnect(boost::bind(&CValidationInterface::SyncTransaction, pwalletIn, _1, _2));
}

void UnregisterAllValidationInterfaces() {
    g_signals.BlockChecked.disconnect_all_slots();
    g_signals.Broadcast.disconnect_all_slots();
    g_signals.Inventory.disconnect_all_slots();
    g_signals.SetBestChain.disconnect_all_slots();
    g_signals.UpdatedTransaction.disconnect_all_slots();
    g_signals.EraseTransaction.disconnect_all_slots();
    g_signals.SyncTransaction.disconnect_all_slots();
}

void SyncWithWallets(const CTransaction &tx, const CBlock *pblock) {
    g_signals.SyncTransaction(tx, pblock);
}

//////////////////////////////////////////////////////////////////////////////
//
// Registration of network node signals.
//

namespace {

struct CBlockReject {
    unsigned char chRejectCode;
    string strRejectReason;
    uint256 hashBlock;
};

// Maintain validation-specific state about nodes, protected by cs_main, instead
// by CNode's own locks. This simplifies asynchronous operation, where
// processing of incoming data is done after the ProcessMessage call returns,
// and we're no longer holding the node's locks.
struct CNodeState {
    // Accumulated misbehaviour score for this peer.
    int nMisbehavior;
    // Whether this peer should be disconnected and banned (unless whitelisted).
    bool fShouldBan;
    // String name of this peer (debugging/logging purposes).
    std::string name;
    // List of asynchronously-determined block rejections to notify this peer about.
    std::vector<CBlockReject> rejects;
    // The best known block we know this peer has announced.
    CBlockIndex *pindexBestKnownBlock;
    // The hash of the last unknown block this peer has announced.
    uint256 hashLastUnknownBlock;
    // The last full block we both have.
    CBlockIndex *pindexLastCommonBlock;
    // Whether we've started headers synchronization with this peer.
    bool fSyncStarted;
    // Since when we're stalling block download progress (in microseconds), or 0.
    int64_t nStallingSince;
    list<QueuedBlock> vBlocksInFlight;
    int nBlocksInFlight;
    // Whether we consider this a preferred download peer.
    bool fPreferredDownload;

    CNodeState() {
        nMisbehavior = 0;
        fShouldBan = false;
        pindexBestKnownBlock = NULL;
        hashLastUnknownBlock = uint256(0);
        pindexLastCommonBlock = NULL;
        fSyncStarted = false;
        nStallingSince = 0;
        nBlocksInFlight = 0;
        fPreferredDownload = false;
    }
};

// Map maintaining per-node state. Requires cs_main.
map<NodeId, CNodeState> mapNodeState;

// Requires cs_main.
CNodeState *State(NodeId pnode) {
    map<NodeId, CNodeState>::iterator it = mapNodeState.find(pnode);
    if (it == mapNodeState.end())
        return NULL;
    return &it->second;
}

int GetHeight()
{
    LOCK(cs_main);
    return chainActive.Height();
}

void UpdatePreferredDownload(CNode* node, CNodeState* state)
{
    nPreferredDownload -= state->fPreferredDownload;

    // Whether this node should be marked as a preferred download node.
    state->fPreferredDownload = (!node->fInbound || node->fWhitelisted) && !node->fOneShot && !node->fClient;

    nPreferredDownload += state->fPreferredDownload;
}

void InitializeNode(NodeId nodeid, const CNode *pnode) {
    LOCK(cs_main);
    CNodeState &state = mapNodeState.insert(std::make_pair(nodeid, CNodeState())).first->second;
    state.name = pnode->addrName;
}

void FinalizeNode(NodeId nodeid) {
    LOCK(cs_main);
    CNodeState *state = State(nodeid);

    if (state->fSyncStarted)
        nSyncStarted--;

    BOOST_FOREACH(const QueuedBlock& entry, state->vBlocksInFlight)
        mapBlocksInFlight.erase(entry.hash);
    EraseOrphansFor(nodeid);
    nPreferredDownload -= state->fPreferredDownload;

    mapNodeState.erase(nodeid);
}

// Requires cs_main.
void MarkBlockAsReceived(const uint256& hash) {
    map<uint256, pair<NodeId, list<QueuedBlock>::iterator> >::iterator itInFlight = mapBlocksInFlight.find(hash);
    if (itInFlight != mapBlocksInFlight.end()) {
        CNodeState *state = State(itInFlight->second.first);
        state->vBlocksInFlight.erase(itInFlight->second.second);
        state->nBlocksInFlight--;
        state->nStallingSince = 0;
        mapBlocksInFlight.erase(itInFlight);
    }
}

// Requires cs_main.
void MarkBlockAsInFlight(NodeId nodeid, const uint256& hash, CBlockIndex *pindex = NULL) {
    CNodeState *state = State(nodeid);
    assert(state != NULL);

    // Make sure it's not listed somewhere already.
    MarkBlockAsReceived(hash);

    QueuedBlock newentry = {hash, pindex, GetTimeMicros()};
    list<QueuedBlock>::iterator it = state->vBlocksInFlight.insert(state->vBlocksInFlight.end(), newentry);
    state->nBlocksInFlight++;
    mapBlocksInFlight[hash] = std::make_pair(nodeid, it);
}

/** Check whether the last unknown block a peer advertized is not yet known. */
void ProcessBlockAvailability(NodeId nodeid) {
    CNodeState *state = State(nodeid);
    assert(state != NULL);

    if (state->hashLastUnknownBlock != 0) {
        BlockMap::iterator itOld = mapBlockIndex.find(state->hashLastUnknownBlock);
        if (itOld != mapBlockIndex.end() && itOld->second->nChainWork > 0) {
            if (state->pindexBestKnownBlock == NULL || itOld->second->nChainWork >= state->pindexBestKnownBlock->nChainWork)
                state->pindexBestKnownBlock = itOld->second;
            state->hashLastUnknownBlock = uint256(0);
        }
    }
}

/** Update tracking information about which blocks a peer is assumed to have. */
void UpdateBlockAvailability(NodeId nodeid, const uint256 &hash) {
    CNodeState *state = State(nodeid);
    assert(state != NULL);

    ProcessBlockAvailability(nodeid);

    BlockMap::iterator it = mapBlockIndex.find(hash);
    if (it != mapBlockIndex.end() && it->second->nChainWork > 0) {
        // An actually better block was announced.
        if (state->pindexBestKnownBlock == NULL || it->second->nChainWork >= state->pindexBestKnownBlock->nChainWork)
            state->pindexBestKnownBlock = it->second;
    } else {
        // An unknown block was announced; just assume that the latest one is the best one.
        state->hashLastUnknownBlock = hash;
    }
}

/** Find the last common ancestor two blocks have.
 *  Both pa and pb must be non-NULL. */
CBlockIndex* LastCommonAncestor(CBlockIndex* pa, CBlockIndex* pb) {
    if (pa->nHeight > pb->nHeight) {
        pa = pa->GetAncestor(pb->nHeight);
    } else if (pb->nHeight > pa->nHeight) {
        pb = pb->GetAncestor(pa->nHeight);
    }

    while (pa != pb && pa && pb) {
        pa = pa->pprev;
        pb = pb->pprev;
    }

    // Eventually all chain branches meet at the genesis block.
    assert(pa == pb);
    return pa;
}

/** Update pindexLastCommonBlock and add not-in-flight missing successors to vBlocks, until it has
 *  at most count entries. */
void FindNextBlocksToDownload(NodeId nodeid, unsigned int count, std::vector<CBlockIndex*>& vBlocks, NodeId& nodeStaller) {
    if (count == 0)
        return;

    vBlocks.reserve(vBlocks.size() + count);
    CNodeState *state = State(nodeid);
    assert(state != NULL);

    // Make sure pindexBestKnownBlock is up to date, we'll need it.
    ProcessBlockAvailability(nodeid);

    if (state->pindexBestKnownBlock == NULL || state->pindexBestKnownBlock->nChainWork < chainActive.Tip()->nChainWork) {
        // This peer has nothing interesting.
        return;
    }

    if (state->pindexLastCommonBlock == NULL) {
        // Bootstrap quickly by guessing a parent of our best tip is the forking point.
        // Guessing wrong in either direction is not a problem.
        state->pindexLastCommonBlock = chainActive[std::min(state->pindexBestKnownBlock->nHeight, chainActive.Height())];
    }

    // If the peer reorganized, our previous pindexLastCommonBlock may not be an ancestor
    // of their current tip anymore. Go back enough to fix that.
    state->pindexLastCommonBlock = LastCommonAncestor(state->pindexLastCommonBlock, state->pindexBestKnownBlock);
    if (state->pindexLastCommonBlock == state->pindexBestKnownBlock)
        return;

    std::vector<CBlockIndex*> vToFetch;
    CBlockIndex *pindexWalk = state->pindexLastCommonBlock;
    // Never fetch further than the best block we know the peer has, or more than BLOCK_DOWNLOAD_WINDOW + 1 beyond the last
    // linked block we have in common with this peer. The +1 is so we can detect stalling, namely if we would be able to
    // download that next block if the window were 1 larger.
    int nWindowEnd = state->pindexLastCommonBlock->nHeight + BLOCK_DOWNLOAD_WINDOW;
    int nMaxHeight = std::min<int>(state->pindexBestKnownBlock->nHeight, nWindowEnd + 1);
    NodeId waitingfor = -1;
    while (pindexWalk->nHeight < nMaxHeight) {
        // Read up to 128 (or more, if more blocks than that are needed) successors of pindexWalk (towards
        // pindexBestKnownBlock) into vToFetch. We fetch 128, because CBlockIndex::GetAncestor may be as expensive
        // as iterating over ~100 CBlockIndex* entries anyway.
        int nToFetch = std::min(nMaxHeight - pindexWalk->nHeight, std::max<int>(count - vBlocks.size(), 128));
        vToFetch.resize(nToFetch);
        pindexWalk = state->pindexBestKnownBlock->GetAncestor(pindexWalk->nHeight + nToFetch);
        vToFetch[nToFetch - 1] = pindexWalk;
        for (unsigned int i = nToFetch - 1; i > 0; i--) {
            vToFetch[i - 1] = vToFetch[i]->pprev;
        }

        // Iterate over those blocks in vToFetch (in forward direction), adding the ones that
        // are not yet downloaded and not in flight to vBlocks. In the mean time, update
        // pindexLastCommonBlock as long as all ancestors are already downloaded.
        BOOST_FOREACH(CBlockIndex* pindex, vToFetch) {
            if (pindex->nStatus & BLOCK_HAVE_DATA) {
                if (pindex->nChainTx)
                    state->pindexLastCommonBlock = pindex;
            } else if (mapBlocksInFlight.count(pindex->GetBlockHash()) == 0) {
                // The block is not already downloaded, and not yet in flight.
                if (pindex->nHeight > nWindowEnd) {
                    // We reached the end of the window.
                    if (vBlocks.size() == 0 && waitingfor != nodeid) {
                        // We aren't able to fetch anything, but we would be if the download window was one larger.
                        nodeStaller = waitingfor;
                    }
                    return;
                }
                vBlocks.push_back(pindex);
                if (vBlocks.size() == count) {
                    return;
                }
            } else if (waitingfor == -1) {
                // This is the first already-in-flight block.
                waitingfor = mapBlocksInFlight[pindex->GetBlockHash()].first;
            }
        }
    }
}

} // anon namespace

bool GetNodeStateStats(NodeId nodeid, CNodeStateStats &stats) {
    LOCK(cs_main);
    CNodeState *state = State(nodeid);
    if (state == NULL)
        return false;
    stats.nMisbehavior = state->nMisbehavior;
    stats.nSyncHeight = state->pindexBestKnownBlock ? state->pindexBestKnownBlock->nHeight : -1;
    stats.nCommonHeight = state->pindexLastCommonBlock ? state->pindexLastCommonBlock->nHeight : -1;
    BOOST_FOREACH(const QueuedBlock& queue, state->vBlocksInFlight) {
        if (queue.pindex)
            stats.vHeightInFlight.push_back(queue.pindex->nHeight);
    }
    return true;
}

void RegisterNodeSignals(CNodeSignals& nodeSignals)
{
    nodeSignals.GetHeight.connect(&GetHeight);
    nodeSignals.ProcessMessages.connect(&ProcessMessages);
    nodeSignals.SendMessages.connect(&SendMessages);
    nodeSignals.InitializeNode.connect(&InitializeNode);
    nodeSignals.FinalizeNode.connect(&FinalizeNode);
}

void UnregisterNodeSignals(CNodeSignals& nodeSignals)
{
    nodeSignals.GetHeight.disconnect(&GetHeight);
    nodeSignals.ProcessMessages.disconnect(&ProcessMessages);
    nodeSignals.SendMessages.disconnect(&SendMessages);
    nodeSignals.InitializeNode.disconnect(&InitializeNode);
    nodeSignals.FinalizeNode.disconnect(&FinalizeNode);
}

CBlockIndex* FindForkInGlobalIndex(const CChain& chain, const CBlockLocator& locator)
{
    // Find the first block the caller has in the main chain
    BOOST_FOREACH(const uint256& hash, locator.vHave) {
        BlockMap::iterator mi = mapBlockIndex.find(hash);
        if (mi != mapBlockIndex.end())
        {
            CBlockIndex* pindex = (*mi).second;
            if (chain.Contains(pindex))
                return pindex;
        }
    }
    return chain.Genesis();
}

CCoinsViewCache *pcoinsTip = NULL;
CBlockTreeDB *pblocktree = NULL;

//////////////////////////////////////////////////////////////////////////////
//
// mapOrphanTransactions
//

bool AddOrphanTx(const CTransaction& tx, NodeId peer)
{
    uint256 hash = tx.GetHash();
    if (mapOrphanTransactions.count(hash))
        return false;

    // Ignore big transactions, to avoid a
    // send-big-orphans memory exhaustion attack. If a peer has a legitimate
    // large transaction with a missing parent then we assume
    // it will rebroadcast it later, after the parent transaction(s)
    // have been mined or received.
    // 10,000 orphans, each of which is at most 5,000 bytes big is
    // at most 500 megabytes of orphans:
    unsigned int sz = tx.GetSerializeSize(SER_NETWORK, CTransaction::CURRENT_VERSION);
    if (sz > 5000)
    {
        LogPrint("mempool", "ignoring large orphan tx (size: %u, hash: %s)\n", sz, hash.ToString());
        return false;
    }

    mapOrphanTransactions[hash].tx = tx;
    mapOrphanTransactions[hash].fromPeer = peer;
    BOOST_FOREACH(const CTxIn& txin, tx.vin)
        mapOrphanTransactionsByPrev[txin.prevout.hash].insert(hash);

    LogPrint("mempool", "stored orphan tx %s (mapsz %u prevsz %u)\n", hash.ToString(),
             mapOrphanTransactions.size(), mapOrphanTransactionsByPrev.size());
    return true;
}

void static EraseOrphanTx(uint256 hash)
{
    map<uint256, COrphanTx>::iterator it = mapOrphanTransactions.find(hash);
    if (it == mapOrphanTransactions.end())
        return;
    BOOST_FOREACH(const CTxIn& txin, it->second.tx.vin)
    {
        map<uint256, set<uint256> >::iterator itPrev = mapOrphanTransactionsByPrev.find(txin.prevout.hash);
        if (itPrev == mapOrphanTransactionsByPrev.end())
            continue;
        itPrev->second.erase(hash);
        if (itPrev->second.empty())
            mapOrphanTransactionsByPrev.erase(itPrev);
    }
    mapOrphanTransactions.erase(it);
}

void EraseOrphansFor(NodeId peer)
{
    int nErased = 0;
    map<uint256, COrphanTx>::iterator iter = mapOrphanTransactions.begin();
    while (iter != mapOrphanTransactions.end())
    {
        map<uint256, COrphanTx>::iterator maybeErase = iter++; // increment to avoid iterator becoming invalid
        if (maybeErase->second.fromPeer == peer)
        {
            EraseOrphanTx(maybeErase->second.tx.GetHash());
            ++nErased;
        }
    }
    if (nErased > 0) LogPrint("mempool", "Erased %d orphan tx from peer %d\n", nErased, peer);
}


unsigned int LimitOrphanTxSize(unsigned int nMaxOrphans)
{
    unsigned int nEvicted = 0;
    while (mapOrphanTransactions.size() > nMaxOrphans)
    {
        // Evict a random orphan:
        uint256 randomhash = GetRandHash();
        if (cclGlobals->simulation.get() != NULL) {
            randomhash = cclGlobals->GetDetRandHash(); // deterministic random
        }
        map<uint256, COrphanTx>::iterator it = mapOrphanTransactions.lower_bound(randomhash);
        if (it == mapOrphanTransactions.end())
            it = mapOrphanTransactions.begin();
        EraseOrphanTx(it->first);
        ++nEvicted;
    }
    return nEvicted;
}







bool IsStandardTx(const CTransaction& tx, string& reason)
{
    AssertLockHeld(cs_main);
    if (tx.nVersion > CTransaction::CURRENT_VERSION || tx.nVersion < 1) {
        reason = "version";
        return false;
    }

    // Treat non-final transactions as non-standard to prevent a specific type
    // of double-spend attack, as well as DoS attacks. (if the transaction
    // can't be mined, the attacker isn't expending resources broadcasting it)
    // Basically we don't want to propagate transactions that can't be included in
    // the next block.
    //
    // However, IsFinalTx() is confusing... Without arguments, it uses
    // chainActive.Height() to evaluate nLockTime; when a block is accepted, chainActive.Height()
    // is set to the value of nHeight in the block. However, when IsFinalTx()
    // is called within CBlock::AcceptBlock(), the height of the block *being*
    // evaluated is what is used. Thus if we want to know if a transaction can
    // be part of the *next* block, we need to call IsFinalTx() with one more
    // than chainActive.Height().
    //
    // Timestamps on the other hand don't get any special treatment, because we
    // can't know what timestamp the next block will have, and there aren't
    // timestamp applications where it matters.
    if (!IsFinalTx(tx, chainActive.Height() + 1)) {
        reason = "non-final";
        return false;
    }

    // Extremely large transactions with lots of inputs can cost the network
    // almost as much to process as they cost the sender in fees, because
    // computing signature hashes is O(ninputs*txsize). Limiting transactions
    // to MAX_STANDARD_TX_SIZE mitigates CPU exhaustion attacks.
    unsigned int sz = tx.GetSerializeSize(SER_NETWORK, CTransaction::CURRENT_VERSION);
    if (sz >= MAX_STANDARD_TX_SIZE) {
        reason = "tx-size";
        return false;
    }

    BOOST_FOREACH(const CTxIn& txin, tx.vin)
    {
        // Biggest 'standard' txin is a 15-of-15 P2SH multisig with compressed
        // keys. (remember the 520 byte limit on redeemScript size) That works
        // out to a (15*(33+1))+3=513 byte redeemScript, 513+1+15*(73+1)+3=1627
        // bytes of scriptSig, which we round off to 1650 bytes for some minor
        // future-proofing. That's also enough to spend a 20-of-20
        // CHECKMULTISIG scriptPubKey, though such a scriptPubKey is not
        // considered standard)
        if (txin.scriptSig.size() > 1650) {
            reason = "scriptsig-size";
            return false;
        }
        if (!txin.scriptSig.IsPushOnly()) {
            reason = "scriptsig-not-pushonly";
            return false;
        }
    }

    unsigned int nDataOut = 0;
    txnouttype whichType;
    BOOST_FOREACH(const CTxOut& txout, tx.vout) {
        if (!::IsStandard(txout.scriptPubKey, whichType)) {
            reason = "scriptpubkey";
            return false;
        }

        if (whichType == TX_NULL_DATA)
            nDataOut++;
        else if ((whichType == TX_MULTISIG) && (!fIsBareMultisigStd)) {
            reason = "bare-multisig";
            return false;
        } else if (txout.IsDust(::minRelayTxFee)) {
            reason = "dust";
            return false;
        }
    }

    // only one OP_RETURN txout is permitted
    if (nDataOut > 1) {
        reason = "multi-op-return";
        return false;
    }

    return true;
}

bool IsFinalTx(const CTransaction &tx, int nBlockHeight, int64_t nBlockTime)
{
    AssertLockHeld(cs_main);
    // Time based nLockTime implemented in 0.1.6
    if (tx.nLockTime == 0)
        return true;
    if (nBlockHeight == 0)
        nBlockHeight = chainActive.Height();
    if (nBlockTime == 0)
        nBlockTime = GetAdjustedTime();
    if ((int64_t)tx.nLockTime < ((int64_t)tx.nLockTime < LOCKTIME_THRESHOLD ? (int64_t)nBlockHeight : nBlockTime))
        return true;
    BOOST_FOREACH(const CTxIn& txin, tx.vin)
        if (!txin.IsFinal())
            return false;
    return true;
}

//
// Check transaction inputs to mitigate two
// potential denial-of-service attacks:
//
// 1. scriptSigs with extra data stuffed into them,
//    not consumed by scriptPubKey (or P2SH script)
// 2. P2SH scripts with a crazy number of expensive
//    CHECKSIG/CHECKMULTISIG operations
//
bool AreInputsStandard(const CTransaction& tx, const CCoinsViewCache& mapInputs)
{
    if (tx.IsCoinBase())
        return true; // Coinbases don't use vin normally

    for (unsigned int i = 0; i < tx.vin.size(); i++)
    {
        const CTxOut& prev = mapInputs.GetOutputFor(tx.vin[i]);

        vector<vector<unsigned char> > vSolutions;
        txnouttype whichType;
        // get the scriptPubKey corresponding to this input:
        const CScript& prevScript = prev.scriptPubKey;
        if (!Solver(prevScript, whichType, vSolutions))
            return false;
        int nArgsExpected = ScriptSigArgsExpected(whichType, vSolutions);
        if (nArgsExpected < 0)
            return false;

        // Transactions with extra stuff in their scriptSigs are
        // non-standard. Note that this EvalScript() call will
        // be quick, because if there are any operations
        // beside "push data" in the scriptSig
        // IsStandard() will have already returned false
        // and this method isn't called.
        vector<vector<unsigned char> > stack;
        if (!EvalScript(stack, tx.vin[i].scriptSig, false, BaseSignatureChecker()))
            return false;

        if (whichType == TX_SCRIPTHASH)
        {
            if (stack.empty())
                return false;
            CScript subscript(stack.back().begin(), stack.back().end());
            vector<vector<unsigned char> > vSolutions2;
            txnouttype whichType2;
            if (Solver(subscript, whichType2, vSolutions2))
            {
                int tmpExpected = ScriptSigArgsExpected(whichType2, vSolutions2);
                if (tmpExpected < 0)
                    return false;
                nArgsExpected += tmpExpected;
            }
            else
            {
                // Any other Script with less than 15 sigops OK:
                unsigned int sigops = subscript.GetSigOpCount(true);
                // ... extra data left on the stack after execution is OK, too:
                return (sigops <= MAX_P2SH_SIGOPS);
            }
        }

        if (stack.size() != (unsigned int)nArgsExpected)
            return false;
    }

    return true;
}

unsigned int GetLegacySigOpCount(const CTransaction& tx)
{
    unsigned int nSigOps = 0;
    BOOST_FOREACH(const CTxIn& txin, tx.vin)
    {
        nSigOps += txin.scriptSig.GetSigOpCount(false);
    }
    BOOST_FOREACH(const CTxOut& txout, tx.vout)
    {
        nSigOps += txout.scriptPubKey.GetSigOpCount(false);
    }
    return nSigOps;
}

unsigned int GetP2SHSigOpCount(const CTransaction& tx, const CCoinsViewCache& inputs)
{
    if (tx.IsCoinBase())
        return 0;

    unsigned int nSigOps = 0;
    for (unsigned int i = 0; i < tx.vin.size(); i++)
    {
        const CTxOut &prevout = inputs.GetOutputFor(tx.vin[i]);
        if (prevout.scriptPubKey.IsPayToScriptHash())
            nSigOps += prevout.scriptPubKey.GetSigOpCount(tx.vin[i].scriptSig);
    }
    return nSigOps;
}








bool CheckTransaction(const CTransaction& tx, CValidationState &state)
{
    // Basic checks that don't depend on any context
    if (tx.vin.empty())
        return state.DoS(10, error("CheckTransaction() : vin empty"),
                         REJECT_INVALID, "bad-txns-vin-empty");
    if (tx.vout.empty())
        return state.DoS(10, error("CheckTransaction() : vout empty"),
                         REJECT_INVALID, "bad-txns-vout-empty");
    // Size limits
    if (::GetSerializeSize(tx, SER_NETWORK, PROTOCOL_VERSION) > MAX_BLOCK_SIZE)
        return state.DoS(100, error("CheckTransaction() : size limits failed"),
                         REJECT_INVALID, "bad-txns-oversize");

    // Check for negative or overflow output values
    CAmount nValueOut = 0;
    BOOST_FOREACH(const CTxOut& txout, tx.vout)
    {
        if (txout.nValue < 0)
            return state.DoS(100, error("CheckTransaction() : txout.nValue negative"),
                             REJECT_INVALID, "bad-txns-vout-negative");
        if (txout.nValue > MAX_MONEY)
            return state.DoS(100, error("CheckTransaction() : txout.nValue too high"),
                             REJECT_INVALID, "bad-txns-vout-toolarge");
        nValueOut += txout.nValue;
        if (!MoneyRange(nValueOut))
            return state.DoS(100, error("CheckTransaction() : txout total out of range"),
                             REJECT_INVALID, "bad-txns-txouttotal-toolarge");
    }

    // Check for duplicate inputs
    set<COutPoint> vInOutPoints;
    BOOST_FOREACH(const CTxIn& txin, tx.vin)
    {
        if (vInOutPoints.count(txin.prevout))
            return state.DoS(100, error("CheckTransaction() : duplicate inputs"),
                             REJECT_INVALID, "bad-txns-inputs-duplicate");
        vInOutPoints.insert(txin.prevout);
    }

    if (tx.IsCoinBase())
    {
        if (tx.vin[0].scriptSig.size() < 2 || tx.vin[0].scriptSig.size() > 100)
            return state.DoS(100, error("CheckTransaction() : coinbase script size"),
                             REJECT_INVALID, "bad-cb-length");
    }
    else
    {
        BOOST_FOREACH(const CTxIn& txin, tx.vin)
            if (txin.prevout.IsNull())
                return state.DoS(10, error("CheckTransaction() : prevout is null"),
                                 REJECT_INVALID, "bad-txns-prevout-null");
    }

    return true;
}

CAmount GetMinRelayFee(const CTransaction& tx, unsigned int nBytes, bool fAllowFree)
{
    {
        LOCK(mempool.cs);
        uint256 hash = tx.GetHash();
        double dPriorityDelta = 0;
        CAmount nFeeDelta = 0;
        mempool.ApplyDeltas(hash, dPriorityDelta, nFeeDelta);
        if (dPriorityDelta > 0 || nFeeDelta > 0)
            return 0;
    }

    CAmount nMinFee = ::minRelayTxFee.GetFee(nBytes);

    if (fAllowFree)
    {
        // There is a free transaction area in blocks created by most miners,
        // * If we are relaying we allow transactions up to DEFAULT_BLOCK_PRIORITY_SIZE - 1000
        //   to be considered to fall into this category. We don't want to encourage sending
        //   multiple transactions instead of one big transaction to avoid fees.
        if (nBytes < (DEFAULT_BLOCK_PRIORITY_SIZE - 1000))
            nMinFee = 0;
    }

    if (!MoneyRange(nMinFee))
        nMinFee = MAX_MONEY;
    return nMinFee;
}


bool AcceptToMemoryPool(CTxMemPool& pool, CValidationState &state, const CTransaction &tx, bool fLimitFree,
                        bool* pfMissingInputs, bool fRejectInsaneFee)
{
    AssertLockHeld(cs_main);
    if (pfMissingInputs)
        *pfMissingInputs = false;

    if (!CheckTransaction(tx, state))
        return error("AcceptToMemoryPool: : CheckTransaction failed");

    // Coinbase is only valid in a block, not as a loose transaction
    if (tx.IsCoinBase())
        return state.DoS(100, error("AcceptToMemoryPool: : coinbase as individual tx"),
                         REJECT_INVALID, "coinbase");

    // Rather not work on nonstandard transactions (unless -testnet/-regtest)
    string reason;
    if (Params().RequireStandard() && !IsStandardTx(tx, reason))
        return state.DoS(0,
                         error("AcceptToMemoryPool : nonstandard transaction: %s", reason),
                         REJECT_NONSTANDARD, reason);

    // is it already in the memory pool?
    uint256 hash = tx.GetHash();
    if (pool.exists(hash))
        return false;

    // Check for conflicts with in-memory transactions
    {
    LOCK(pool.cs); // protect pool.mapNextTx
    for (unsigned int i = 0; i < tx.vin.size(); i++)
    {
        COutPoint outpoint = tx.vin[i].prevout;
        if (pool.mapNextTx.count(outpoint))
        {
            // Disable replacement feature for now
            return false;
        }
    }
    }

    {
        CCoinsView dummy;
        CCoinsViewCache view(&dummy);

        CAmount nValueIn = 0;
        {
        LOCK(pool.cs);
        CCoinsViewMemPool viewMemPool(pcoinsTip, pool);
        view.SetBackend(viewMemPool);

        // do we already have it?
        if (view.HaveCoins(hash))
            return false;

        // do all inputs exist?
        // Note that this does not check for the presence of actual outputs (see the next check for that),
        // only helps filling in pfMissingInputs (to determine missing vs spent).
        BOOST_FOREACH(const CTxIn txin, tx.vin) {
            if (!view.HaveCoins(txin.prevout.hash)) {
                if (pfMissingInputs)
                    *pfMissingInputs = true;
                return false;
            }
        }

        // are the actual inputs available?
        if (!view.HaveInputs(tx))
            return state.Invalid(error("AcceptToMemoryPool : inputs already spent"),
                                 REJECT_DUPLICATE, "bad-txns-inputs-spent");

        // Bring the best block into scope
        view.GetBestBlock();

        nValueIn = view.GetValueIn(tx);

        // we have all inputs cached now, so switch back to dummy, so we don't need to keep lock on mempool
        view.SetBackend(dummy);
        }

        // Check for non-standard pay-to-script-hash in inputs
        if (Params().RequireStandard() && !AreInputsStandard(tx, view))
            return error("AcceptToMemoryPool: : nonstandard transaction input");

        // Check that the transaction doesn't have an excessive number of
        // sigops, making it impossible to mine. Since the coinbase transaction
        // itself can contain sigops MAX_TX_SIGOPS is less than
        // MAX_BLOCK_SIGOPS; we still consider this an invalid rather than
        // merely non-standard transaction.
        unsigned int nSigOps = GetLegacySigOpCount(tx);
        nSigOps += GetP2SHSigOpCount(tx, view);
        if (nSigOps > MAX_TX_SIGOPS)
            return state.DoS(0,
                             error("AcceptToMemoryPool : too many sigops %s, %d > %d",
                                   hash.ToString(), nSigOps, MAX_TX_SIGOPS),
                             REJECT_NONSTANDARD, "bad-txns-too-many-sigops");

        CAmount nValueOut = tx.GetValueOut();
        CAmount nFees = nValueIn-nValueOut;
        double dPriority = view.GetPriority(tx, chainActive.Height());

        CTxMemPoolEntry entry(tx, nFees, GetTime(), dPriority, chainActive.Height());
        unsigned int nSize = entry.GetTxSize();

        // Don't accept it if it can't get into a block
        CAmount txMinFee = GetMinRelayFee(tx, nSize, true);
        if (fLimitFree && nFees < txMinFee)
            return state.DoS(0, error("AcceptToMemoryPool : not enough fees %s, %d < %d",
                                      hash.ToString(), nFees, txMinFee),
                             REJECT_INSUFFICIENTFEE, "insufficient fee");

        // Continuously rate-limit free (really, very-low-fee)transactions
        // This mitigates 'penny-flooding' -- sending thousands of free transactions just to
        // be annoying or make others' transactions take longer to confirm.
        if (fLimitFree && nFees < ::minRelayTxFee.GetFee(nSize))
        {
            static CCriticalSection csFreeLimiter;
            static double dFreeCount;
            static int64_t nLastTime;
            int64_t nNow = GetTime();

            LOCK(csFreeLimiter);

            // Use an exponentially decaying ~10-minute window:
            dFreeCount *= pow(1.0 - 1.0/600.0, (double)(nNow - nLastTime));
            nLastTime = nNow;
            // -limitfreerelay unit is thousand-bytes-per-minute
            // At default rate it would take over a month to fill 1GB
            if (dFreeCount >= GetArg("-limitfreerelay", 15)*10*1000)
                return state.DoS(0, error("AcceptToMemoryPool : free transaction rejected by rate limiter"),
                                 REJECT_INSUFFICIENTFEE, "insufficient priority");
            LogPrint("mempool", "Rate limit dFreeCount: %g => %g\n", dFreeCount, dFreeCount+nSize);
            dFreeCount += nSize;
        }

        if (fRejectInsaneFee && nFees > ::minRelayTxFee.GetFee(nSize) * 10000)
            return error("AcceptToMemoryPool: : insane fees %s, %d > %d",
                         hash.ToString(),
                         nFees, ::minRelayTxFee.GetFee(nSize) * 10000);

        // Check against previous transactions
        // This is done last to help prevent CPU exhaustion denial-of-service attacks.
        if (!CheckInputs(tx, state, view, true, STANDARD_SCRIPT_VERIFY_FLAGS, true))
        {
            return error("AcceptToMemoryPool: : ConnectInputs failed %s", hash.ToString());
        }
        // Store transaction in memory
        pool.addUnchecked(hash, entry);
    }

    SyncWithWallets(tx, NULL);

    return true;
}

// Return transaction in tx, and if it was found inside a block, its hash is placed in hashBlock
bool GetTransaction(const uint256 &hash, CTransaction &txOut, uint256 &hashBlock, bool fAllowSlow)
{
    CBlockIndex *pindexSlow = NULL;
    {
        LOCK(cs_main);
        {
            if (mempool.lookup(hash, txOut))
            {
                return true;
            }
        }

        if (fTxIndex) {
            CDiskTxPos postx;
            if (pblocktree->ReadTxIndex(hash, postx)) {
                CAutoFile file(OpenBlockFile(postx, true), SER_DISK, CLIENT_VERSION);
                CBlockHeader header;
                try {
                    file >> header;
                    fseek(file.Get(), postx.nTxOffset, SEEK_CUR);
                    file >> txOut;
                } catch (std::exception &e) {
                    return error("%s : Deserialize or I/O error - %s", __func__, e.what());
                }
                hashBlock = header.GetHash();
                if (txOut.GetHash() != hash)
                    return error("%s : txid mismatch", __func__);
                return true;
            }
        }

        if (fAllowSlow) { // use coin database to locate block that contains transaction, and scan it
            int nHeight = -1;
            {
                CCoinsViewCache &view = *pcoinsTip;
                const CCoins* coins = view.AccessCoins(hash);
                if (coins)
                    nHeight = coins->nHeight;
            }
            if (nHeight > 0)
                pindexSlow = chainActive[nHeight];
        }
    }

    if (pindexSlow) {
        CBlock block;
        if (ReadBlockFromDisk(block, pindexSlow)) {
            BOOST_FOREACH(const CTransaction &tx, block.vtx) {
                if (tx.GetHash() == hash) {
                    txOut = tx;
                    hashBlock = pindexSlow->GetBlockHash();
                    return true;
                }
            }
        }
    }

    return false;
}






//////////////////////////////////////////////////////////////////////////////
//
// CBlock and CBlockIndex
//

bool WriteBlockToDisk(CBlock& block, CDiskBlockPos& pos)
{
    // Open history file to append
    CAutoFile fileout(OpenBlockFile(pos), SER_DISK, CLIENT_VERSION);
    if (fileout.IsNull())
        return error("WriteBlockToDisk : OpenBlockFile failed");

    // Write index header
    unsigned int nSize = fileout.GetSerializeSize(block);
    fileout << FLATDATA(Params().MessageStart()) << nSize;

    // Write block
    long fileOutPos = ftell(fileout.Get());
    if (fileOutPos < 0)
        return error("WriteBlockToDisk : ftell failed");
    pos.nPos = (unsigned int)fileOutPos;
    fileout << block;

    // Flush stdio buffers and commit to disk before returning
    fflush(fileout.Get());
    if (!IsInitialBlockDownload())
        FileCommit(fileout.Get());

    return true;
}

bool ReadBlockFromDisk(CBlock& block, const CDiskBlockPos& pos)
{
    block.SetNull();

    // Open history file to read
    CAutoFile filein(OpenBlockFile(pos, true), SER_DISK, CLIENT_VERSION);
    if (filein.IsNull())
        return error("ReadBlockFromDisk : OpenBlockFile failed");

    // Read block
    try {
        filein >> block;
    }
    catch (std::exception &e) {
        return error("%s : Deserialize or I/O error - %s", __func__, e.what());
    }

    // Check the header
    if (!CheckProofOfWork(block.GetHash(), block.nBits))
        return error("ReadBlockFromDisk : Errors in block header");

    return true;
}

bool ReadBlockFromDisk(CBlock& block, const CBlockIndex* pindex)
{
    if (!ReadBlockFromDisk(block, pindex->GetBlockPos()))
        return false;
    if (block.GetHash() != pindex->GetBlockHash())
        return error("ReadBlockFromDisk(CBlock&, CBlockIndex*) : GetHash() doesn't match index");
    return true;
}

CAmount GetBlockValue(int nHeight, const CAmount& nFees)
{
    int64_t nSubsidy = 50 * COIN;
    int halvings = nHeight / Params().SubsidyHalvingInterval();

    // Force block reward to zero when right shift is undefined.
    if (halvings >= 64)
        return nFees;

    // Subsidy is cut in half every 210,000 blocks which will occur approximately every 4 years.
    nSubsidy >>= halvings;

    return nSubsidy + nFees;
}

bool IsInitialBlockDownload()
{
    LOCK(cs_main);
    if (fImporting || fReindex || chainActive.Height() < Checkpoints::GetTotalBlocksEstimate())
        return true;
    static int64_t nLastUpdate;
    static CBlockIndex* pindexLastBest;
    if (chainActive.Tip() != pindexLastBest)
    {
        pindexLastBest = chainActive.Tip();
        nLastUpdate = GetTime();
    }
    return (GetTime() - nLastUpdate < 10 &&
            chainActive.Tip()->GetBlockTime() < GetTime() - 24 * 60 * 60);
}

bool fLargeWorkForkFound = false;
bool fLargeWorkInvalidChainFound = false;
CBlockIndex *pindexBestForkTip = NULL, *pindexBestForkBase = NULL;

void CheckForkWarningConditions()
{
    AssertLockHeld(cs_main);
    // Before we get past initial download, we cannot reliably alert about forks
    // (we assume we don't get stuck on a fork before the last checkpoint)
    if (IsInitialBlockDownload())
        return;

    // If our best fork is no longer within 72 blocks (+/- 12 hours if no one mines it)
    // of our head, drop it
    if (pindexBestForkTip && chainActive.Height() - pindexBestForkTip->nHeight >= 72)
        pindexBestForkTip = NULL;

    if (pindexBestForkTip || (pindexBestInvalid && pindexBestInvalid->nChainWork > chainActive.Tip()->nChainWork + (GetBlockProof(*chainActive.Tip()) * 6)))
    {
        if (!fLargeWorkForkFound && pindexBestForkBase)
        {
            std::string warning = std::string("'Warning: Large-work fork detected, forking after block ") +
                pindexBestForkBase->phashBlock->ToString() + std::string("'");
            CAlert::Notify(warning, true);
        }
        if (pindexBestForkTip && pindexBestForkBase)
        {
            LogPrintf("CheckForkWarningConditions: Warning: Large valid fork found\n  forking the chain at height %d (%s)\n  lasting to height %d (%s).\nChain state database corruption likely.\n",
                   pindexBestForkBase->nHeight, pindexBestForkBase->phashBlock->ToString(),
                   pindexBestForkTip->nHeight, pindexBestForkTip->phashBlock->ToString());
            fLargeWorkForkFound = true;
        }
        else
        {
            LogPrintf("CheckForkWarningConditions: Warning: Found invalid chain at least ~6 blocks longer than our best chain.\nChain state database corruption likely.\n");
            fLargeWorkInvalidChainFound = true;
        }
    }
    else
    {
        fLargeWorkForkFound = false;
        fLargeWorkInvalidChainFound = false;
    }
}

void CheckForkWarningConditionsOnNewFork(CBlockIndex* pindexNewForkTip)
{
    AssertLockHeld(cs_main);
    // If we are on a fork that is sufficiently large, set a warning flag
    CBlockIndex* pfork = pindexNewForkTip;
    CBlockIndex* plonger = chainActive.Tip();
    while (pfork && pfork != plonger)
    {
        while (plonger && plonger->nHeight > pfork->nHeight)
            plonger = plonger->pprev;
        if (pfork == plonger)
            break;
        pfork = pfork->pprev;
    }

    // We define a condition which we should warn the user about as a fork of at least 7 blocks
    // who's tip is within 72 blocks (+/- 12 hours if no one mines it) of ours
    // We use 7 blocks rather arbitrarily as it represents just under 10% of sustained network
    // hash rate operating on the fork.
    // or a chain that is entirely longer than ours and invalid (note that this should be detected by both)
    // We define it this way because it allows us to only store the highest fork tip (+ base) which meets
    // the 7-block condition and from this always have the most-likely-to-cause-warning fork
    if (pfork && (!pindexBestForkTip || (pindexBestForkTip && pindexNewForkTip->nHeight > pindexBestForkTip->nHeight)) &&
            pindexNewForkTip->nChainWork - pfork->nChainWork > (GetBlockProof(*pfork) * 7) &&
            chainActive.Height() - pindexNewForkTip->nHeight < 72)
    {
        pindexBestForkTip = pindexNewForkTip;
        pindexBestForkBase = pfork;
    }

    CheckForkWarningConditions();
}

// Requires cs_main.
void Misbehaving(NodeId pnode, int howmuch)
{
    if (howmuch == 0)
        return;

    CNodeState *state = State(pnode);
    if (state == NULL)
        return;

    state->nMisbehavior += howmuch;
    int banscore = GetArg("-banscore", 100);
    if (state->nMisbehavior >= banscore && state->nMisbehavior - howmuch < banscore)
    {
        LogPrintf("Misbehaving: %s (%d -> %d) BAN THRESHOLD EXCEEDED\n", state->name, state->nMisbehavior-howmuch, state->nMisbehavior);
        state->fShouldBan = true;
    } else
        LogPrintf("Misbehaving: %s (%d -> %d)\n", state->name, state->nMisbehavior-howmuch, state->nMisbehavior);
}

void static InvalidChainFound(CBlockIndex* pindexNew)
{
    if (!pindexBestInvalid || pindexNew->nChainWork > pindexBestInvalid->nChainWork)
        pindexBestInvalid = pindexNew;

    LogPrintf("InvalidChainFound: invalid block=%s  height=%d  log2_work=%.8g  date=%s\n",
      pindexNew->GetBlockHash().ToString(), pindexNew->nHeight,
      log(pindexNew->nChainWork.getdouble())/log(2.0), DateTimeStrFormat("%Y-%m-%d %H:%M:%S",
      pindexNew->GetBlockTime()));
    LogPrintf("InvalidChainFound:  current best=%s  height=%d  log2_work=%.8g  date=%s\n",
      chainActive.Tip()->GetBlockHash().ToString(), chainActive.Height(), log(chainActive.Tip()->nChainWork.getdouble())/log(2.0),
      DateTimeStrFormat("%Y-%m-%d %H:%M:%S", chainActive.Tip()->GetBlockTime()));
    CheckForkWarningConditions();
}

void static InvalidBlockFound(CBlockIndex *pindex, const CValidationState &state) {
    int nDoS = 0;
    if (state.IsInvalid(nDoS)) {
        std::map<uint256, NodeId>::iterator it = mapBlockSource.find(pindex->GetBlockHash());
        if (it != mapBlockSource.end() && State(it->second)) {
            CBlockReject reject = {state.GetRejectCode(), state.GetRejectReason(), pindex->GetBlockHash()};
            State(it->second)->rejects.push_back(reject);
            if (nDoS > 0)
                Misbehaving(it->second, nDoS);
        }
    }
    if (!state.CorruptionPossible()) {
        pindex->nStatus |= BLOCK_FAILED_VALID;
        pblocktree->WriteBlockIndex(CDiskBlockIndex(pindex));
        setBlockIndexCandidates.erase(pindex);
        InvalidChainFound(pindex);
    }
}

void UpdateCoins(const CTransaction& tx, CValidationState &state, CCoinsViewCache &inputs, CTxUndo &txundo, int nHeight)
{
    // mark inputs spent
    if (!tx.IsCoinBase()) {
        txundo.vprevout.reserve(tx.vin.size());
        BOOST_FOREACH(const CTxIn &txin, tx.vin) {
            txundo.vprevout.push_back(CTxInUndo());
            bool ret = inputs.ModifyCoins(txin.prevout.hash)->Spend(txin.prevout, txundo.vprevout.back());
            assert(ret);
        }
    }

    // add outputs
    inputs.ModifyCoins(tx.GetHash())->FromTx(tx, nHeight);
}

bool CScriptCheck::operator()() const {
    const CScript &scriptSig = ptxTo->vin[nIn].scriptSig;
    if (!VerifyScript(scriptSig, scriptPubKey, nFlags, CachingSignatureChecker(*ptxTo, nIn, cacheStore)))
        return error("CScriptCheck() : %s:%d VerifySignature failed", ptxTo->GetHash().ToString(), nIn);
    return true;
}

bool CheckInputs(const CTransaction& tx, CValidationState &state, const CCoinsViewCache &inputs, bool fScriptChecks, unsigned int flags, bool cacheStore, std::vector<CScriptCheck> *pvChecks)
{
    if (!tx.IsCoinBase())
    {
        if (pvChecks)
            pvChecks->reserve(tx.vin.size());

        // This doesn't trigger the DoS code on purpose; if it did, it would make it easier
        // for an attacker to attempt to split the network.
        if (!inputs.HaveInputs(tx))
            return state.Invalid(error("CheckInputs() : %s inputs unavailable", tx.GetHash().ToString()));

        // While checking, GetBestBlock() refers to the parent block.
        // This is also true for mempool checks.
        CBlockIndex *pindexPrev = mapBlockIndex.find(inputs.GetBestBlock())->second;
        int nSpendHeight = pindexPrev->nHeight + 1;
        CAmount nValueIn = 0;
        CAmount nFees = 0;
        for (unsigned int i = 0; i < tx.vin.size(); i++)
        {
            const COutPoint &prevout = tx.vin[i].prevout;
            const CCoins *coins = inputs.AccessCoins(prevout.hash);
            assert(coins);

            // If prev is coinbase, check that it's matured
            if (coins->IsCoinBase()) {
                if (nSpendHeight - coins->nHeight < COINBASE_MATURITY)
                    return state.Invalid(
                        error("CheckInputs() : tried to spend coinbase at depth %d", nSpendHeight - coins->nHeight),
                        REJECT_INVALID, "bad-txns-premature-spend-of-coinbase");
            }

            // Check for negative or overflow input values
            nValueIn += coins->vout[prevout.n].nValue;
            if (!MoneyRange(coins->vout[prevout.n].nValue) || !MoneyRange(nValueIn))
                return state.DoS(100, error("CheckInputs() : txin values out of range"),
                                 REJECT_INVALID, "bad-txns-inputvalues-outofrange");

        }

        if (nValueIn < tx.GetValueOut())
            return state.DoS(100, error("CheckInputs() : %s value in (%s) < value out (%s)",
                                        tx.GetHash().ToString(), FormatMoney(nValueIn), FormatMoney(tx.GetValueOut())),
                             REJECT_INVALID, "bad-txns-in-belowout");

        // Tally transaction fees
        CAmount nTxFee = nValueIn - tx.GetValueOut();
        if (nTxFee < 0)
            return state.DoS(100, error("CheckInputs() : %s nTxFee < 0", tx.GetHash().ToString()),
                             REJECT_INVALID, "bad-txns-fee-negative");
        nFees += nTxFee;
        if (!MoneyRange(nFees))
            return state.DoS(100, error("CheckInputs() : nFees out of range"),
                             REJECT_INVALID, "bad-txns-fee-outofrange");

        // The first loop above does all the inexpensive checks.
        // Only if ALL inputs pass do we perform expensive ECDSA signature checks.
        // Helps prevent CPU exhaustion attacks.

        // Skip ECDSA signature verification when connecting blocks
        // before the last block chain checkpoint. This is safe because block merkle hashes are
        // still computed and checked, and any change will be caught at the next checkpoint.
        if (fScriptChecks) {
            for (unsigned int i = 0; i < tx.vin.size(); i++) {
                const COutPoint &prevout = tx.vin[i].prevout;
                const CCoins* coins = inputs.AccessCoins(prevout.hash);
                assert(coins);

                // Verify signature
                CScriptCheck check(*coins, tx, i, flags, cacheStore);
                if (pvChecks) {
                    pvChecks->push_back(CScriptCheck());
                    check.swap(pvChecks->back());
                } else if (!check()) {
                    if (flags & STANDARD_NOT_MANDATORY_VERIFY_FLAGS) {
                        // Check whether the failure was caused by a
                        // non-mandatory script verification check, such as
                        // non-standard DER encodings or non-null dummy
                        // arguments; if so, don't trigger DoS protection to
                        // avoid splitting the network between upgraded and
                        // non-upgraded nodes.
                        CScriptCheck check(*coins, tx, i,
                                flags & ~STANDARD_NOT_MANDATORY_VERIFY_FLAGS, cacheStore);
                        if (check())
                            return state.Invalid(false, REJECT_NONSTANDARD, "non-mandatory-script-verify-flag");
                    }
                    // Failures of other flags indicate a transaction that is
                    // invalid in new blocks, e.g. a invalid P2SH. We DoS ban
                    // such nodes as they are not following the protocol. That
                    // said during an upgrade careful thought should be taken
                    // as to the correct behavior - we may want to continue
                    // peering with non-upgraded nodes even after a soft-fork
                    // super-majority vote has passed.
                    return state.DoS(100,false, REJECT_INVALID, "mandatory-script-verify-flag-failed");
                }
            }
        }
    }

    return true;
}



bool DisconnectBlock(CBlock& block, CValidationState& state, CBlockIndex* pindex, CCoinsViewCache& view, bool* pfClean)
{
    assert(pindex->GetBlockHash() == view.GetBestBlock());

    if (pfClean)
        *pfClean = false;

    bool fClean = true;

    CBlockUndo blockUndo;
    CDiskBlockPos pos = pindex->GetUndoPos();
    if (pos.IsNull())
        return error("DisconnectBlock() : no undo data available");
    if (!blockUndo.ReadFromDisk(pos, pindex->pprev->GetBlockHash()))
        return error("DisconnectBlock() : failure reading undo data");

    if (blockUndo.vtxundo.size() + 1 != block.vtx.size())
        return error("DisconnectBlock() : block and undo data inconsistent");

    // undo transactions in reverse order
    for (int i = block.vtx.size() - 1; i >= 0; i--) {
        const CTransaction &tx = block.vtx[i];
        uint256 hash = tx.GetHash();

        // Check that all outputs are available and match the outputs in the block itself
        // exactly. Note that transactions with only provably unspendable outputs won't
        // have outputs available even in the block itself, so we handle that case
        // specially with outsEmpty.
        {
        CCoins outsEmpty;
        CCoinsModifier outs = view.ModifyCoins(hash);
        outs->ClearUnspendable();

        CCoins outsBlock(tx, pindex->nHeight);
        // The CCoins serialization does not serialize negative numbers.
        // No network rules currently depend on the version here, so an inconsistency is harmless
        // but it must be corrected before txout nversion ever influences a network rule.
        if (outsBlock.nVersion < 0)
            outs->nVersion = outsBlock.nVersion;
        if (*outs != outsBlock)
            fClean = fClean && error("DisconnectBlock() : added transaction mismatch? database corrupted");

        // remove outputs
        outs->Clear();
        }

        // restore inputs
        if (i > 0) { // not coinbases
            const CTxUndo &txundo = blockUndo.vtxundo[i-1];
            if (txundo.vprevout.size() != tx.vin.size())
                return error("DisconnectBlock() : transaction and undo data inconsistent");
            for (unsigned int j = tx.vin.size(); j-- > 0;) {
                const COutPoint &out = tx.vin[j].prevout;
                const CTxInUndo &undo = txundo.vprevout[j];
                CCoinsModifier coins = view.ModifyCoins(out.hash);
                if (undo.nHeight != 0) {
                    // undo data contains height: this is the last output of the prevout tx being spent
                    if (!coins->IsPruned())
                        fClean = fClean && error("DisconnectBlock() : undo data overwriting existing transaction");
                    coins->Clear();
                    coins->fCoinBase = undo.fCoinBase;
                    coins->nHeight = undo.nHeight;
                    coins->nVersion = undo.nVersion;
                } else {
                    if (coins->IsPruned())
                        fClean = fClean && error("DisconnectBlock() : undo data adding output to missing transaction");
                }
                if (coins->IsAvailable(out.n))
                    fClean = fClean && error("DisconnectBlock() : undo data overwriting existing output");
                if (coins->vout.size() < out.n+1)
                    coins->vout.resize(out.n+1);
                coins->vout[out.n] = undo.txout;
            }
        }
    }

    // move best block pointer to prevout block
    view.SetBestBlock(pindex->pprev->GetBlockHash());

    if (pfClean) {
        *pfClean = fClean;
        return true;
    } else {
        return fClean;
    }
}

void static FlushBlockFile(bool fFinalize = false)
{
    LOCK(cs_LastBlockFile);

    CDiskBlockPos posOld(nLastBlockFile, 0);

    FILE *fileOld = OpenBlockFile(posOld);
    if (fileOld) {
        if (fFinalize)
            TruncateFile(fileOld, vinfoBlockFile[nLastBlockFile].nSize);
        FileCommit(fileOld);
        fclose(fileOld);
    }

    fileOld = OpenUndoFile(posOld);
    if (fileOld) {
        if (fFinalize)
            TruncateFile(fileOld, vinfoBlockFile[nLastBlockFile].nUndoSize);
        FileCommit(fileOld);
        fclose(fileOld);
    }
}

bool FindUndoPos(CValidationState &state, int nFile, CDiskBlockPos &pos, unsigned int nAddSize);

static CCheckQueue<CScriptCheck> scriptcheckqueue(128);

void ThreadScriptCheck() {
    RenameThread("bitcoin-scriptch");
    scriptcheckqueue.Thread();
}

static int64_t nTimeVerify = 0;
static int64_t nTimeConnect = 0;
static int64_t nTimeIndex = 0;
static int64_t nTimeCallbacks = 0;
static int64_t nTimeTotal = 0;

bool ConnectBlock(const CBlock& block, CValidationState& state, CBlockIndex* pindex, CCoinsViewCache& view, bool fJustCheck)
{
    AssertLockHeld(cs_main);
    // Check it again in case a previous version let a bad block in
    if (!CheckBlock(block, state, !fJustCheck, !fJustCheck))
        return false;

    // verify that the view's current state corresponds to the previous block
    uint256 hashPrevBlock = pindex->pprev == NULL ? uint256(0) : pindex->pprev->GetBlockHash();
    assert(hashPrevBlock == view.GetBestBlock());

    // Special case for the genesis block, skipping connection of its transactions
    // (its coinbase is unspendable)
    if (block.GetHash() == Params().HashGenesisBlock()) {
        view.SetBestBlock(pindex->GetBlockHash());
        return true;
    }

    bool fScriptChecks = pindex->nHeight >= Checkpoints::GetTotalBlocksEstimate();

    // Do not allow blocks that contain transactions which 'overwrite' older transactions,
    // unless those are already completely spent.
    // If such overwrites are allowed, coinbases and transactions depending upon those
    // can be duplicated to remove the ability to spend the first instance -- even after
    // being sent to another address.
    // See BIP30 and http://r6.ca/blog/20120206T005236Z.html for more information.
    // This logic is not necessary for memory pool transactions, as AcceptToMemoryPool
    // already refuses previously-known transaction ids entirely.
    // This rule was originally applied all blocks whose timestamp was after March 15, 2012, 0:00 UTC.
    // Now that the whole chain is irreversibly beyond that time it is applied to all blocks except the
    // two in the chain that violate it. This prevents exploiting the issue against nodes in their
    // initial block download.
    bool fEnforceBIP30 = (!pindex->phashBlock) || // Enforce on CreateNewBlock invocations which don't have a hash.
                          !((pindex->nHeight==91842 && pindex->GetBlockHash() == uint256("0x00000000000a4d0a398161ffc163c503763b1f4360639393e0e4c8e300e0caec")) ||
                           (pindex->nHeight==91880 && pindex->GetBlockHash() == uint256("0x00000000000743f190a18c5577a3c2d2a1f610ae9601ac046a38084ccb7cd721")));
    if (fEnforceBIP30) {
        BOOST_FOREACH(const CTransaction& tx, block.vtx) {
            const CCoins* coins = view.AccessCoins(tx.GetHash());
            if (coins && !coins->IsPruned())
                return state.DoS(100, error("ConnectBlock() : tried to overwrite transaction"),
                                 REJECT_INVALID, "bad-txns-BIP30");
        }
    }

    // BIP16 didn't become active until Apr 1 2012
    int64_t nBIP16SwitchTime = 1333238400;
    bool fStrictPayToScriptHash = (pindex->GetBlockTime() >= nBIP16SwitchTime);

    unsigned int flags = fStrictPayToScriptHash ? SCRIPT_VERIFY_P2SH : SCRIPT_VERIFY_NONE;

    CBlockUndo blockundo;

    CCheckQueueControl<CScriptCheck> control(fScriptChecks && nScriptCheckThreads ? &scriptcheckqueue : NULL);

    int64_t nTimeStart = GetTimeMicros();
    CAmount nFees = 0;
    int nInputs = 0;
    unsigned int nSigOps = 0;
    CDiskTxPos pos(pindex->GetBlockPos(), GetSizeOfCompactSize(block.vtx.size()));
    std::vector<std::pair<uint256, CDiskTxPos> > vPos;
    vPos.reserve(block.vtx.size());
    blockundo.vtxundo.reserve(block.vtx.size() - 1);
    for (unsigned int i = 0; i < block.vtx.size(); i++)
    {
        const CTransaction &tx = block.vtx[i];

        nInputs += tx.vin.size();
        nSigOps += GetLegacySigOpCount(tx);
        if (nSigOps > MAX_BLOCK_SIGOPS)
            return state.DoS(100, error("ConnectBlock() : too many sigops"),
                             REJECT_INVALID, "bad-blk-sigops");

        if (!tx.IsCoinBase())
        {
            if (!view.HaveInputs(tx))
                return state.DoS(100, error("ConnectBlock() : inputs missing/spent"),
                                 REJECT_INVALID, "bad-txns-inputs-missingorspent");

            if (fStrictPayToScriptHash)
            {
                // Add in sigops done by pay-to-script-hash inputs;
                // this is to prevent a "rogue miner" from creating
                // an incredibly-expensive-to-validate block.
                nSigOps += GetP2SHSigOpCount(tx, view);
                if (nSigOps > MAX_BLOCK_SIGOPS)
                    return state.DoS(100, error("ConnectBlock() : too many sigops"),
                                     REJECT_INVALID, "bad-blk-sigops");
            }

            nFees += view.GetValueIn(tx)-tx.GetValueOut();

            std::vector<CScriptCheck> vChecks;
            if (!CheckInputs(tx, state, view, fScriptChecks, flags, false, nScriptCheckThreads ? &vChecks : NULL))
                return false;
            control.Add(vChecks);
        }

        CTxUndo undoDummy;
        if (i > 0) {
            blockundo.vtxundo.push_back(CTxUndo());
        }
        UpdateCoins(tx, state, view, i == 0 ? undoDummy : blockundo.vtxundo.back(), pindex->nHeight);

        vPos.push_back(std::make_pair(tx.GetHash(), pos));
        pos.nTxOffset += ::GetSerializeSize(tx, SER_DISK, CLIENT_VERSION);
    }
    int64_t nTime1 = GetTimeMicros(); nTimeConnect += nTime1 - nTimeStart;
    LogPrint("bench", "      - Connect %u transactions: %.2fms (%.3fms/tx, %.3fms/txin) [%.2fs]\n", (unsigned)block.vtx.size(), 0.001 * (nTime1 - nTimeStart), 0.001 * (nTime1 - nTimeStart) / block.vtx.size(), nInputs <= 1 ? 0 : 0.001 * (nTime1 - nTimeStart) / (nInputs-1), nTimeConnect * 0.000001);

    if (block.vtx[0].GetValueOut() > GetBlockValue(pindex->nHeight, nFees))
        return state.DoS(100,
                         error("ConnectBlock() : coinbase pays too much (actual=%d vs limit=%d)",
                               block.vtx[0].GetValueOut(), GetBlockValue(pindex->nHeight, nFees)),
                               REJECT_INVALID, "bad-cb-amount");

    if (!control.Wait())
        return state.DoS(100, false);
    int64_t nTime2 = GetTimeMicros(); nTimeVerify += nTime2 - nTimeStart;
    LogPrint("bench", "    - Verify %u txins: %.2fms (%.3fms/txin) [%.2fs]\n", nInputs - 1, 0.001 * (nTime2 - nTimeStart), nInputs <= 1 ? 0 : 0.001 * (nTime2 - nTimeStart) / (nInputs-1), nTimeVerify * 0.000001);

    if (fJustCheck)
        return true;

    // Write undo information to disk
    if (pindex->GetUndoPos().IsNull() || !pindex->IsValid(BLOCK_VALID_SCRIPTS))
    {
        if (pindex->GetUndoPos().IsNull()) {
            CDiskBlockPos pos;
            if (!FindUndoPos(state, pindex->nFile, pos, ::GetSerializeSize(blockundo, SER_DISK, CLIENT_VERSION) + 40))
                return error("ConnectBlock() : FindUndoPos failed");
            if (!blockundo.WriteToDisk(pos, pindex->pprev->GetBlockHash()))
                return state.Abort("Failed to write undo data");

            // update nUndoPos in block index
            pindex->nUndoPos = pos.nPos;
            pindex->nStatus |= BLOCK_HAVE_UNDO;
        }

        pindex->RaiseValidity(BLOCK_VALID_SCRIPTS);

        CDiskBlockIndex blockindex(pindex);
        if (!pblocktree->WriteBlockIndex(blockindex))
            return state.Abort("Failed to write block index");
    }

    if (fTxIndex)
        if (!pblocktree->WriteTxIndex(vPos))
            return state.Abort("Failed to write transaction index");

    // add this block to the view's block chain
    view.SetBestBlock(pindex->GetBlockHash());

    int64_t nTime3 = GetTimeMicros(); nTimeIndex += nTime3 - nTime2;
    LogPrint("bench", "    - Index writing: %.2fms [%.2fs]\n", 0.001 * (nTime3 - nTime2), nTimeIndex * 0.000001);

    // Watch for changes to the previous coinbase transaction.
    static uint256 hashPrevBestCoinBase;
    g_signals.UpdatedTransaction(hashPrevBestCoinBase);
    hashPrevBestCoinBase = block.vtx[0].GetHash();

    int64_t nTime4 = GetTimeMicros(); nTimeCallbacks += nTime4 - nTime3;
    LogPrint("bench", "    - Callbacks: %.2fms [%.2fs]\n", 0.001 * (nTime4 - nTime3), nTimeCallbacks * 0.000001);

    return true;
}

// Update the on-disk chain state.
bool static WriteChainState(CValidationState &state, bool forceWrite=false) {
    static int64_t nLastWrite = 0;
    if (forceWrite || pcoinsTip->GetCacheSize() > nCoinCacheSize || (!IsInitialBlockDownload() && GetTimeMicros() > nLastWrite + 600*1000000)) {
        // Typical CCoins structures on disk are around 100 bytes in size.
        // Pushing a new one to the database can cause it to be written
        // twice (once in the log, and once in the tables). This is already
        // an overestimation, as most will delete an existing entry or
        // overwrite one. Still, use a conservative safety factor of 2.
        if (!CheckDiskSpace(100 * 2 * 2 * pcoinsTip->GetCacheSize()))
            return state.Error("out of disk space");
        FlushBlockFile();
        pblocktree->Sync();
        if (!pcoinsTip->Flush())
            return state.Abort("Failed to write to coin database");
        nLastWrite = GetTimeMicros();
    }
    return true;
}

// Update chainActive and related internal data structures.
void static UpdateTip(CBlockIndex *pindexNew) {
    chainActive.SetTip(pindexNew);

    // New best block
    nTimeBestReceived = GetTime();
    mempool.AddTransactionsUpdated(1);

    LogPrintf("UpdateTip: new best=%s  height=%d  log2_work=%.8g  tx=%lu  date=%s progress=%f  cache=%u\n",
      chainActive.Tip()->GetBlockHash().ToString(), chainActive.Height(), log(chainActive.Tip()->nChainWork.getdouble())/log(2.0), (unsigned long)chainActive.Tip()->nChainTx,
      DateTimeStrFormat("%Y-%m-%d %H:%M:%S", chainActive.Tip()->GetBlockTime()),
      Checkpoints::GuessVerificationProgress(chainActive.Tip()), (unsigned int)pcoinsTip->GetCacheSize());

    cvBlockChange.notify_all();

    // Check the version of the last 100 blocks to see if we need to upgrade:
    static bool fWarned = false;
    if (!IsInitialBlockDownload() && !fWarned)
    {
        int nUpgraded = 0;
        const CBlockIndex* pindex = chainActive.Tip();
        for (int i = 0; i < 100 && pindex != NULL; i++)
        {
            if (pindex->nVersion > CBlock::CURRENT_VERSION)
                ++nUpgraded;
            pindex = pindex->pprev;
        }
        if (nUpgraded > 0)
            LogPrintf("SetBestChain: %d of last 100 blocks above version %d\n", nUpgraded, (int)CBlock::CURRENT_VERSION);
        if (nUpgraded > 100/2)
        {
            // strMiscWarning is read by GetWarnings(), called by Qt and the JSON-RPC code to warn the user:
            strMiscWarning = _("Warning: This version is obsolete, upgrade required!");
            CAlert::Notify(strMiscWarning, true);
            fWarned = true;
        }
    }
}

// Disconnect chainActive's tip.
bool static DisconnectTip(CValidationState &state) {
    CBlockIndex *pindexDelete = chainActive.Tip();
    assert(pindexDelete);
    mempool.check(pcoinsTip);
    // Read block from disk.
    CBlock block;
    if (!ReadBlockFromDisk(block, pindexDelete))
        return state.Abort("Failed to read block");
    // Apply the block atomically to the chain state.
    int64_t nStart = GetTimeMicros();
    {
        CCoinsViewCache view(pcoinsTip);
        if (!DisconnectBlock(block, state, pindexDelete, view))
            return error("DisconnectTip() : DisconnectBlock %s failed", pindexDelete->GetBlockHash().ToString());
        assert(view.Flush());
    }
    LogPrint("bench", "- Disconnect block: %.2fms\n", (GetTimeMicros() - nStart) * 0.001);
    // Write the chain state to disk, if necessary.
    if (!WriteChainState(state))
        return false;
    // Resurrect mempool transactions from the disconnected block.
    BOOST_FOREACH(const CTransaction &tx, block.vtx) {
        // ignore validation errors in resurrected transactions
        list<CTransaction> removed;
        CValidationState stateDummy;
        if (!tx.IsCoinBase())
            if (!AcceptToMemoryPool(mempool, stateDummy, tx, false, NULL))
                mempool.remove(tx, removed, true);
    }
    mempool.check(pcoinsTip);
    // Update chainActive and related variables.
    UpdateTip(pindexDelete->pprev);
    // Let wallets know transactions went from 1-confirmed to
    // 0-confirmed or conflicted:
    BOOST_FOREACH(const CTransaction &tx, block.vtx) {
        SyncWithWallets(tx, NULL);
    }
    return true;
}

static int64_t nTimeReadFromDisk = 0;
static int64_t nTimeConnectTotal = 0;
static int64_t nTimeFlush = 0;
static int64_t nTimeChainState = 0;
static int64_t nTimePostConnect = 0;

// Connect a new block to chainActive. pblock is either NULL or a pointer to a CBlock
// corresponding to pindexNew, to bypass loading it again from disk.
bool static ConnectTip(CValidationState &state, CBlockIndex *pindexNew, CBlock *pblock) {
    assert(pindexNew->pprev == chainActive.Tip());
    mempool.check(pcoinsTip);
    // Read block from disk.
    int64_t nTime1 = GetTimeMicros();
    CBlock block;
    if (!pblock) {
        if (!ReadBlockFromDisk(block, pindexNew))
            return state.Abort("Failed to read block");
        pblock = &block;
    }
    // Apply the block atomically to the chain state.
    int64_t nTime2 = GetTimeMicros(); nTimeReadFromDisk += nTime2 - nTime1;
    int64_t nTime3;
    LogPrint("bench", "  - Load block from disk: %.2fms [%.2fs]\n", (nTime2 - nTime1) * 0.001, nTimeReadFromDisk * 0.000001);
    {
        CCoinsViewCache view(pcoinsTip);
        CInv inv(MSG_BLOCK, pindexNew->GetBlockHash());
        bool rv = ConnectBlock(*pblock, state, pindexNew, view);
        g_signals.BlockChecked(*pblock, state);
        if (!rv) {
            if (state.IsInvalid())
                InvalidBlockFound(pindexNew, state);
            return error("ConnectTip() : ConnectBlock %s failed", pindexNew->GetBlockHash().ToString());
        }
        mapBlockSource.erase(inv.hash);
        nTime3 = GetTimeMicros(); nTimeConnectTotal += nTime3 - nTime2;
        LogPrint("bench", "  - Connect total: %.2fms [%.2fs]\n", (nTime3 - nTime2) * 0.001, nTimeConnectTotal * 0.000001);
        assert(view.Flush());
    }
    int64_t nTime4 = GetTimeMicros(); nTimeFlush += nTime4 - nTime3;
    LogPrint("bench", "  - Flush: %.2fms [%.2fs]\n", (nTime4 - nTime3) * 0.001, nTimeFlush * 0.000001);
    // Write the chain state to disk, if necessary.
    if (!WriteChainState(state))
        return false;
    int64_t nTime5 = GetTimeMicros(); nTimeChainState += nTime5 - nTime4;
    LogPrint("bench", "  - Writing chainstate: %.2fms [%.2fs]\n", (nTime5 - nTime4) * 0.001, nTimeChainState * 0.000001);
    // Remove conflicting transactions from the mempool.
    list<CTransaction> txConflicted;
    mempool.removeForBlock(pblock->vtx, pindexNew->nHeight, txConflicted);
    mempool.check(pcoinsTip);
    // Update chainActive & related variables.
    UpdateTip(pindexNew);
    // Tell wallet about transactions that went from mempool
    // to conflicted:
    BOOST_FOREACH(const CTransaction &tx, txConflicted) {
        SyncWithWallets(tx, NULL);
    }
    // ... and about transactions that got confirmed:
    BOOST_FOREACH(const CTransaction &tx, pblock->vtx) {
        SyncWithWallets(tx, pblock);
    }
    // Update best block in wallet (so we can detect restored wallets)
    // Emit this signal after the SyncWithWallets signals as the wallet relies on that everything up to this point has been synced
    if ((chainActive.Height() % 20160) == 0 || ((chainActive.Height() % 144) == 0 && !IsInitialBlockDownload()))
        g_signals.SetBestChain(chainActive.GetLocator());

    int64_t nTime6 = GetTimeMicros(); nTimePostConnect += nTime6 - nTime5; nTimeTotal += nTime6 - nTime1;
    LogPrint("bench", "  - Connect postprocess: %.2fms [%.2fs]\n", (nTime6 - nTime5) * 0.001, nTimePostConnect * 0.000001);
    LogPrint("bench", "- Connect block: %.2fms [%.2fs]\n", (nTime6 - nTime1) * 0.001, nTimeTotal * 0.000001);
    return true;
}

// Return the tip of the chain with the most work in it, that isn't
// known to be invalid (it's however far from certain to be valid).
static CBlockIndex* FindMostWorkChain() {
    do {
        CBlockIndex *pindexNew = NULL;

        // Find the best candidate header.
        {
            std::set<CBlockIndex*, CBlockIndexWorkComparator>::reverse_iterator it = setBlockIndexCandidates.rbegin();
            if (it == setBlockIndexCandidates.rend())
                return NULL;
            pindexNew = *it;
        }

        // Check whether all blocks on the path between the currently active chain and the candidate are valid.
        // Just going until the active chain is an optimization, as we know all blocks in it are valid already.
        CBlockIndex *pindexTest = pindexNew;
        bool fInvalidAncestor = false;
        while (pindexTest && !chainActive.Contains(pindexTest)) {
            assert(pindexTest->nStatus & BLOCK_HAVE_DATA);
            assert(pindexTest->nChainTx || pindexTest->nHeight == 0);
            if (pindexTest->nStatus & BLOCK_FAILED_MASK) {
                // Candidate has an invalid ancestor, remove entire chain from the set.
                if (pindexBestInvalid == NULL || pindexNew->nChainWork > pindexBestInvalid->nChainWork)
                    pindexBestInvalid = pindexNew;
                CBlockIndex *pindexFailed = pindexNew;
                while (pindexTest != pindexFailed) {
                    pindexFailed->nStatus |= BLOCK_FAILED_CHILD;
                    setBlockIndexCandidates.erase(pindexFailed);
                    pindexFailed = pindexFailed->pprev;
                }
                setBlockIndexCandidates.erase(pindexTest);
                fInvalidAncestor = true;
                break;
            }
            pindexTest = pindexTest->pprev;
        }
        if (!fInvalidAncestor)
            return pindexNew;
    } while(true);
}

// Try to make some progress towards making pindexMostWork the active block.
// pblock is either NULL or a pointer to a CBlock corresponding to pindexMostWork.
static bool ActivateBestChainStep(CValidationState &state, CBlockIndex *pindexMostWork, CBlock *pblock) {
    AssertLockHeld(cs_main);
    bool fInvalidFound = false;
    const CBlockIndex *pindexOldTip = chainActive.Tip();
    const CBlockIndex *pindexFork = chainActive.FindFork(pindexMostWork);

    // Disconnect active blocks which are no longer in the best chain.
    while (chainActive.Tip() && chainActive.Tip() != pindexFork) {
        if (!DisconnectTip(state))
            return false;
    }

    // Build list of new blocks to connect.
    std::vector<CBlockIndex*> vpindexToConnect;
    bool fContinue = true;
    int nHeight = pindexFork ? pindexFork->nHeight : -1;
    while (fContinue && nHeight != pindexMostWork->nHeight) {
    // Don't iterate the entire list of potential improvements toward the best tip, as we likely only need
    // a few blocks along the way.
    int nTargetHeight = std::min(nHeight + 32, pindexMostWork->nHeight);
    vpindexToConnect.clear();
    vpindexToConnect.reserve(nTargetHeight - nHeight);
    CBlockIndex *pindexIter = pindexMostWork->GetAncestor(nTargetHeight);
    while (pindexIter && pindexIter->nHeight != nHeight) {
        vpindexToConnect.push_back(pindexIter);
        pindexIter = pindexIter->pprev;
    }
    nHeight = nTargetHeight;

    // Connect new blocks.
    BOOST_REVERSE_FOREACH(CBlockIndex *pindexConnect, vpindexToConnect) {
        if (!ConnectTip(state, pindexConnect, pindexConnect == pindexMostWork ? pblock : NULL)) {
            if (state.IsInvalid()) {
                // The block violates a consensus rule.
                if (!state.CorruptionPossible())
                    InvalidChainFound(vpindexToConnect.back());
                state = CValidationState();
                fInvalidFound = true;
                fContinue = false;
                break;
            } else {
                // A system error occurred (disk space, database error, ...).
                return false;
            }
        } else {
            // Delete all entries in setBlockIndexCandidates that are worse than our new current block.
            // Note that we can't delete the current block itself, as we may need to return to it later in case a
            // reorganization to a better block fails.
            std::set<CBlockIndex*, CBlockIndexWorkComparator>::iterator it = setBlockIndexCandidates.begin();
            while (setBlockIndexCandidates.value_comp()(*it, chainActive.Tip())) {
                setBlockIndexCandidates.erase(it++);
            }
            // Either the current tip or a successor of it we're working towards is left in setBlockIndexCandidates.
            assert(!setBlockIndexCandidates.empty());
            if (!pindexOldTip || chainActive.Tip()->nChainWork > pindexOldTip->nChainWork) {
                // We're in a better position than we were. Return temporarily to release the lock.
                fContinue = false;
                break;
            }
        }
    }
    }

    // Callbacks/notifications for a new best chain.
    if (fInvalidFound)
        CheckForkWarningConditionsOnNewFork(vpindexToConnect.back());
    else
        CheckForkWarningConditions();

    if (!pblocktree->Flush())
        return state.Abort("Failed to sync block index");

    return true;
}

// Make the best chain active, in multiple steps. The result is either failure
// or an activated best chain. pblock is either NULL or a pointer to a block
// that is already loaded (to avoid loading it again from disk).
bool ActivateBestChain(CValidationState &state, CBlock *pblock) {
    CBlockIndex *pindexNewTip = NULL;
    CBlockIndex *pindexMostWork = NULL;
    do {
        boost::this_thread::interruption_point();

        bool fInitialDownload;
        {
            LOCK(cs_main);
            pindexMostWork = FindMostWorkChain();

            // Whether we have anything to do at all.
            if (pindexMostWork == NULL || pindexMostWork == chainActive.Tip())
                return true;

            if (!ActivateBestChainStep(state, pindexMostWork, pblock && pblock->GetHash() == pindexMostWork->GetBlockHash() ? pblock : NULL))
                return false;

            pindexNewTip = chainActive.Tip();
            fInitialDownload = IsInitialBlockDownload();
        }
        // When we reach this point, we switched to a new tip (stored in pindexNewTip).

        // Notifications/callbacks that can run without cs_main
        if (!fInitialDownload) {
            uint256 hashNewTip = pindexNewTip->GetBlockHash();
            // Relay inventory, but don't relay old inventory during initial block download.
            int nBlockEstimate = Checkpoints::GetTotalBlocksEstimate();
            {
                LOCK(cs_vNodes);
                BOOST_FOREACH(CNode* pnode, vNodes)
                    if (chainActive.Height() > (pnode->nStartingHeight != -1 ? pnode->nStartingHeight - 2000 : nBlockEstimate))
                        pnode->PushInventory(CInv(MSG_BLOCK, hashNewTip));
            }

            uiInterface.NotifyBlockTip(hashNewTip);
        }
    } while(pindexMostWork != chainActive.Tip());

    return true;
}

CBlockIndex* AddToBlockIndex(const CBlockHeader& block)
{
    // Check for duplicate
    uint256 hash = block.GetHash();
    BlockMap::iterator it = mapBlockIndex.find(hash);
    if (it != mapBlockIndex.end())
        return it->second;

    // Construct new block index object
    CBlockIndex* pindexNew = new CBlockIndex(block);
    assert(pindexNew);
    // We assign the sequence id to blocks only when the full data is available,
    // to avoid miners withholding blocks but broadcasting headers, to get a
    // competitive advantage.
    pindexNew->nSequenceId = 0;
    BlockMap::iterator mi = mapBlockIndex.insert(make_pair(hash, pindexNew)).first;
    pindexNew->phashBlock = &((*mi).first);
    BlockMap::iterator miPrev = mapBlockIndex.find(block.hashPrevBlock);
    if (miPrev != mapBlockIndex.end())
    {
        pindexNew->pprev = (*miPrev).second;
        pindexNew->nHeight = pindexNew->pprev->nHeight + 1;
        pindexNew->BuildSkip();
    }
    pindexNew->nChainWork = (pindexNew->pprev ? pindexNew->pprev->nChainWork : 0) + GetBlockProof(*pindexNew);
    pindexNew->RaiseValidity(BLOCK_VALID_TREE);
    if (pindexBestHeader == NULL || pindexBestHeader->nChainWork < pindexNew->nChainWork)
        pindexBestHeader = pindexNew;

    // Ok if it fails, we'll download the header again next time.
    pblocktree->WriteBlockIndex(CDiskBlockIndex(pindexNew));

    return pindexNew;
}

// Mark a block as having its data received and checked (up to BLOCK_VALID_TRANSACTIONS).
bool ReceivedBlockTransactions(const CBlock &block, CValidationState& state, CBlockIndex *pindexNew, const CDiskBlockPos& pos)
{
    pindexNew->nTx = block.vtx.size();
    pindexNew->nChainTx = 0;
    pindexNew->nFile = pos.nFile;
    pindexNew->nDataPos = pos.nPos;
    pindexNew->nUndoPos = 0;
    pindexNew->nStatus |= BLOCK_HAVE_DATA;
    pindexNew->RaiseValidity(BLOCK_VALID_TRANSACTIONS);
    {
         LOCK(cs_nBlockSequenceId);
         pindexNew->nSequenceId = nBlockSequenceId++;
    }

    if (pindexNew->pprev == NULL || pindexNew->pprev->nChainTx) {
        // If pindexNew is the genesis block or all parents are BLOCK_VALID_TRANSACTIONS.
        deque<CBlockIndex*> queue;
        queue.push_back(pindexNew);

        // Recursively process any descendant blocks that now may be eligible to be connected.
        while (!queue.empty()) {
            CBlockIndex *pindex = queue.front();
            queue.pop_front();
            pindex->nChainTx = (pindex->pprev ? pindex->pprev->nChainTx : 0) + pindex->nTx;
            setBlockIndexCandidates.insert(pindex);
            std::pair<std::multimap<CBlockIndex*, CBlockIndex*>::iterator, std::multimap<CBlockIndex*, CBlockIndex*>::iterator> range = mapBlocksUnlinked.equal_range(pindex);
            while (range.first != range.second) {
                std::multimap<CBlockIndex*, CBlockIndex*>::iterator it = range.first;
                queue.push_back(it->second);
                range.first++;
                mapBlocksUnlinked.erase(it);
            }
            if (!pblocktree->WriteBlockIndex(CDiskBlockIndex(pindex)))
                return state.Abort("Failed to write block index");
        }
    } else {
        if (pindexNew->pprev && pindexNew->pprev->IsValid(BLOCK_VALID_TREE)) {
            mapBlocksUnlinked.insert(std::make_pair(pindexNew->pprev, pindexNew));
        }
        if (!pblocktree->WriteBlockIndex(CDiskBlockIndex(pindexNew)))
            return state.Abort("Failed to write block index");
    }

    return true;
}

bool FindBlockPos(CValidationState &state, CDiskBlockPos &pos, unsigned int nAddSize, unsigned int nHeight, uint64_t nTime, bool fKnown = false)
{
    bool fUpdatedLast = false;

    LOCK(cs_LastBlockFile);

    unsigned int nFile = fKnown ? pos.nFile : nLastBlockFile;
    if (vinfoBlockFile.size() <= nFile) {
        vinfoBlockFile.resize(nFile + 1);
    }

    if (!fKnown) {
        while (vinfoBlockFile[nFile].nSize + nAddSize >= MAX_BLOCKFILE_SIZE) {
            LogPrintf("Leaving block file %i: %s\n", nFile, vinfoBlockFile[nFile].ToString());
            FlushBlockFile(true);
            nFile++;
            if (vinfoBlockFile.size() <= nFile) {
                vinfoBlockFile.resize(nFile + 1);
            }
            fUpdatedLast = true;
        }
        pos.nFile = nFile;
        pos.nPos = vinfoBlockFile[nFile].nSize;
    }

    nLastBlockFile = nFile;
    vinfoBlockFile[nFile].nSize += nAddSize;
    vinfoBlockFile[nFile].AddBlock(nHeight, nTime);

    if (!fKnown) {
        unsigned int nOldChunks = (pos.nPos + BLOCKFILE_CHUNK_SIZE - 1) / BLOCKFILE_CHUNK_SIZE;
        unsigned int nNewChunks = (vinfoBlockFile[nFile].nSize + BLOCKFILE_CHUNK_SIZE - 1) / BLOCKFILE_CHUNK_SIZE;
        if (nNewChunks > nOldChunks) {
            if (CheckDiskSpace(nNewChunks * BLOCKFILE_CHUNK_SIZE - pos.nPos)) {
                FILE *file = OpenBlockFile(pos);
                if (file) {
                    LogPrintf("Pre-allocating up to position 0x%x in blk%05u.dat\n", nNewChunks * BLOCKFILE_CHUNK_SIZE, pos.nFile);
                    AllocateFileRange(file, pos.nPos, nNewChunks * BLOCKFILE_CHUNK_SIZE - pos.nPos);
                    fclose(file);
                }
            }
            else
                return state.Error("out of disk space");
        }
    }

    if (!pblocktree->WriteBlockFileInfo(nLastBlockFile, vinfoBlockFile[nFile]))
        return state.Abort("Failed to write file info");
    if (fUpdatedLast)
        pblocktree->WriteLastBlockFile(nLastBlockFile);

    return true;
}

bool FindUndoPos(CValidationState &state, int nFile, CDiskBlockPos &pos, unsigned int nAddSize)
{
    pos.nFile = nFile;

    LOCK(cs_LastBlockFile);

    unsigned int nNewSize;
    pos.nPos = vinfoBlockFile[nFile].nUndoSize;
    nNewSize = vinfoBlockFile[nFile].nUndoSize += nAddSize;
    if (!pblocktree->WriteBlockFileInfo(nLastBlockFile, vinfoBlockFile[nLastBlockFile])) {
        return state.Abort("Failed to write block info");
    }

    unsigned int nOldChunks = (pos.nPos + UNDOFILE_CHUNK_SIZE - 1) / UNDOFILE_CHUNK_SIZE;
    unsigned int nNewChunks = (nNewSize + UNDOFILE_CHUNK_SIZE - 1) / UNDOFILE_CHUNK_SIZE;
    if (nNewChunks > nOldChunks) {
        if (CheckDiskSpace(nNewChunks * UNDOFILE_CHUNK_SIZE - pos.nPos)) {
            FILE *file = OpenUndoFile(pos);
            if (file) {
                LogPrintf("Pre-allocating up to position 0x%x in rev%05u.dat\n", nNewChunks * UNDOFILE_CHUNK_SIZE, pos.nFile);
                AllocateFileRange(file, pos.nPos, nNewChunks * UNDOFILE_CHUNK_SIZE - pos.nPos);
                fclose(file);
            }
        }
        else
            return state.Error("out of disk space");
    }

    return true;
}

bool CheckBlockHeader(const CBlockHeader& block, CValidationState& state, bool fCheckPOW)
{
    // Check proof of work matches claimed amount
    if (fCheckPOW && !CheckProofOfWork(block.GetHash(), block.nBits))
        return state.DoS(50, error("CheckBlockHeader() : proof of work failed"),
                         REJECT_INVALID, "high-hash");

    // Check timestamp
    if (block.GetBlockTime() > GetAdjustedTime() + 2 * 60 * 60)
        return state.Invalid(error("CheckBlockHeader() : block timestamp too far in the future"),
                             REJECT_INVALID, "time-too-new");

    return true;
}

bool CheckBlock(const CBlock& block, CValidationState& state, bool fCheckPOW, bool fCheckMerkleRoot)
{
    // These are checks that are independent of context.

    // Check that the header is valid (particularly PoW).  This is mostly
    // redundant with the call in AcceptBlockHeader.
    if (!CheckBlockHeader(block, state, fCheckPOW))
        return false;

    // Check the merkle root.
    if (fCheckMerkleRoot) {
        bool mutated;
        uint256 hashMerkleRoot2 = block.BuildMerkleTree(&mutated);
        if (block.hashMerkleRoot != hashMerkleRoot2)
            return state.DoS(100, error("CheckBlock() : hashMerkleRoot mismatch"),
                             REJECT_INVALID, "bad-txnmrklroot", true);

        // Check for merkle tree malleability (CVE-2012-2459): repeating sequences
        // of transactions in a block without affecting the merkle root of a block,
        // while still invalidating it.
        if (mutated)
            return state.DoS(100, error("CheckBlock() : duplicate transaction"),
                             REJECT_INVALID, "bad-txns-duplicate", true);
    }

    // All potential-corruption validation must be done before we do any
    // transaction validation, as otherwise we may mark the header as invalid
    // because we receive the wrong transactions for it.

    // Size limits
    if (block.vtx.empty() || block.vtx.size() > MAX_BLOCK_SIZE || ::GetSerializeSize(block, SER_NETWORK, PROTOCOL_VERSION) > MAX_BLOCK_SIZE)
        return state.DoS(100, error("CheckBlock() : size limits failed"),
                         REJECT_INVALID, "bad-blk-length");

    // First transaction must be coinbase, the rest must not be
    if (block.vtx.empty() || !block.vtx[0].IsCoinBase())
        return state.DoS(100, error("CheckBlock() : first tx is not coinbase"),
                         REJECT_INVALID, "bad-cb-missing");
    for (unsigned int i = 1; i < block.vtx.size(); i++)
        if (block.vtx[i].IsCoinBase())
            return state.DoS(100, error("CheckBlock() : more than one coinbase"),
                             REJECT_INVALID, "bad-cb-multiple");

    // Check transactions
    BOOST_FOREACH(const CTransaction& tx, block.vtx)
        if (!CheckTransaction(tx, state))
            return error("CheckBlock() : CheckTransaction failed");

    unsigned int nSigOps = 0;
    BOOST_FOREACH(const CTransaction& tx, block.vtx)
    {
        nSigOps += GetLegacySigOpCount(tx);
    }
    if (nSigOps > MAX_BLOCK_SIGOPS)
        return state.DoS(100, error("CheckBlock() : out-of-bounds SigOpCount"),
                         REJECT_INVALID, "bad-blk-sigops", true);

    return true;
}

bool ContextualCheckBlockHeader(const CBlockHeader& block, CValidationState& state, CBlockIndex * const pindexPrev)
{
    uint256 hash = block.GetHash();
    if (hash == Params().HashGenesisBlock())
        return true;

    assert(pindexPrev);

    int nHeight = pindexPrev->nHeight+1;

    // Check proof of work
    if ((!Params().SkipProofOfWorkCheck()) &&
       (block.nBits != GetNextWorkRequired(pindexPrev, &block)))
        return state.DoS(100, error("%s : incorrect proof of work", __func__),
                         REJECT_INVALID, "bad-diffbits");

    // Check timestamp against prev
    if (block.GetBlockTime() <= pindexPrev->GetMedianTimePast())
        return state.Invalid(error("%s : block's timestamp is too early", __func__),
                             REJECT_INVALID, "time-too-old");

    // Check that the block chain matches the known block chain up to a checkpoint
    if (!Checkpoints::CheckBlock(nHeight, hash))
        return state.DoS(100, error("%s : rejected by checkpoint lock-in at %d", __func__, nHeight),
                         REJECT_CHECKPOINT, "checkpoint mismatch");

    // Don't accept any forks from the main chain prior to last checkpoint
    CBlockIndex* pcheckpoint = Checkpoints::GetLastCheckpoint();
    if (pcheckpoint && nHeight < pcheckpoint->nHeight)
        return state.DoS(100, error("%s : forked chain older than last checkpoint (height %d)", __func__, nHeight));

    // Reject block.nVersion=1 blocks when 95% (75% on testnet) of the network has upgraded:
    if (block.nVersion < 2 && 
        CBlockIndex::IsSuperMajority(2, pindexPrev, Params().RejectBlockOutdatedMajority()))
    {
        return state.Invalid(error("%s : rejected nVersion=1 block", __func__),
                             REJECT_OBSOLETE, "bad-version");
    }

    return true;
}

bool ContextualCheckBlock(const CBlock& block, CValidationState& state, CBlockIndex * const pindexPrev)
{
    const int nHeight = pindexPrev == NULL ? 0 : pindexPrev->nHeight + 1;

    // Check that all transactions are finalized
    BOOST_FOREACH(const CTransaction& tx, block.vtx)
        if (!IsFinalTx(tx, nHeight, block.GetBlockTime())) {
            return state.DoS(10, error("%s : contains a non-final transaction", __func__), REJECT_INVALID, "bad-txns-nonfinal");
        }

    // Enforce block.nVersion=2 rule that the coinbase starts with serialized block height
    // if 750 of the last 1,000 blocks are version 2 or greater (51/100 if testnet):
    if (block.nVersion >= 2 && 
        CBlockIndex::IsSuperMajority(2, pindexPrev, Params().EnforceBlockUpgradeMajority()))
    {
        CScript expect = CScript() << nHeight;
        if (block.vtx[0].vin[0].scriptSig.size() < expect.size() ||
            !std::equal(expect.begin(), expect.end(), block.vtx[0].vin[0].scriptSig.begin())) {
            return state.DoS(100, error("%s : block height mismatch in coinbase", __func__), REJECT_INVALID, "bad-cb-height");
        }
    }

    return true;
}

bool AcceptBlockHeader(const CBlockHeader& block, CValidationState& state, CBlockIndex** ppindex)
{
    AssertLockHeld(cs_main);
    // Check for duplicate
    uint256 hash = block.GetHash();
    BlockMap::iterator miSelf = mapBlockIndex.find(hash);
    CBlockIndex *pindex = NULL;
    if (miSelf != mapBlockIndex.end()) {
        // Block header is already known.
        pindex = miSelf->second;
        if (ppindex)
            *ppindex = pindex;
        if (pindex->nStatus & BLOCK_FAILED_MASK)
            return state.Invalid(error("%s : block is marked invalid", __func__), 0, "duplicate");
        return true;
    }

    if (!CheckBlockHeader(block, state))
        return false;

    // Get prev block index
    CBlockIndex* pindexPrev = NULL;
    if (hash != Params().HashGenesisBlock()) {
        BlockMap::iterator mi = mapBlockIndex.find(block.hashPrevBlock);
        if (mi == mapBlockIndex.end())
            return state.DoS(10, error("%s : prev block not found", __func__), 0, "bad-prevblk");
        pindexPrev = (*mi).second;
    }

    if (!ContextualCheckBlockHeader(block, state, pindexPrev))
        return false;

    if (pindex == NULL)
        pindex = AddToBlockIndex(block);

    if (ppindex)
        *ppindex = pindex;

    return true;
}

bool AcceptBlock(CBlock& block, CValidationState& state, CBlockIndex** ppindex, CDiskBlockPos* dbp)
{
    AssertLockHeld(cs_main);

    CBlockIndex *&pindex = *ppindex;

    if (!AcceptBlockHeader(block, state, &pindex))
        return false;

    if (pindex->nStatus & BLOCK_HAVE_DATA) {
        // TODO: deal better with duplicate blocks.
        // return state.DoS(20, error("AcceptBlock() : already have block %d %s", pindex->nHeight, pindex->GetBlockHash().ToString()), REJECT_DUPLICATE, "duplicate");
        return true;
    }

    if ((!CheckBlock(block, state)) || !ContextualCheckBlock(block, state, pindex->pprev)) {
        if (state.IsInvalid() && !state.CorruptionPossible()) {
            pindex->nStatus |= BLOCK_FAILED_VALID;
        }
        return false;
    }

    int nHeight = pindex->nHeight;

    // Write block to history file
    try {
        unsigned int nBlockSize = ::GetSerializeSize(block, SER_DISK, CLIENT_VERSION);
        CDiskBlockPos blockPos;
        if (dbp != NULL)
            blockPos = *dbp;
        if (!FindBlockPos(state, blockPos, nBlockSize+8, nHeight, block.GetBlockTime(), dbp != NULL))
            return error("AcceptBlock() : FindBlockPos failed");
        if (dbp == NULL)
            if (!WriteBlockToDisk(block, blockPos))
                return state.Abort("Failed to write block");
        if (!ReceivedBlockTransactions(block, state, pindex, blockPos))
            return error("AcceptBlock() : ReceivedBlockTransactions failed");
    } catch(std::runtime_error &e) {
        return state.Abort(std::string("System error: ") + e.what());
    }

    return true;
}

bool CBlockIndex::IsSuperMajority(int minVersion, const CBlockIndex* pstart, unsigned int nRequired)
{
    unsigned int nToCheck = Params().ToCheckBlockUpgradeMajority();
    unsigned int nFound = 0;
    for (unsigned int i = 0; i < nToCheck && nFound < nRequired && pstart != NULL; i++)
    {
        if (pstart->nVersion >= minVersion)
            ++nFound;
        pstart = pstart->pprev;
    }
    return (nFound >= nRequired);
}

/** Turn the lowest '1' bit in the binary representation of a number into a '0'. */
int static inline InvertLowestOne(int n) { return n & (n - 1); }

/** Compute what height to jump back to with the CBlockIndex::pskip pointer. */
int static inline GetSkipHeight(int height) {
    if (height < 2)
        return 0;

    // Determine which height to jump back to. Any number strictly lower than height is acceptable,
    // but the following expression seems to perform well in simulations (max 110 steps to go back
    // up to 2**18 blocks).
    return (height & 1) ? InvertLowestOne(InvertLowestOne(height - 1)) + 1 : InvertLowestOne(height);
}

CBlockIndex* CBlockIndex::GetAncestor(int height)
{
    if (height > nHeight || height < 0)
        return NULL;

    CBlockIndex* pindexWalk = this;
    int heightWalk = nHeight;
    while (heightWalk > height) {
        int heightSkip = GetSkipHeight(heightWalk);
        int heightSkipPrev = GetSkipHeight(heightWalk - 1);
        if (heightSkip == height ||
            (heightSkip > height && !(heightSkipPrev < heightSkip - 2 &&
                                      heightSkipPrev >= height))) {
            // Only follow pskip if pprev->pskip isn't better than pskip->pprev.
            pindexWalk = pindexWalk->pskip;
            heightWalk = heightSkip;
        } else {
            pindexWalk = pindexWalk->pprev;
            heightWalk--;
        }
    }
    return pindexWalk;
}

const CBlockIndex* CBlockIndex::GetAncestor(int height) const
{
    return const_cast<CBlockIndex*>(this)->GetAncestor(height);
}

void CBlockIndex::BuildSkip()
{
    if (pprev)
        pskip = pprev->GetAncestor(GetSkipHeight(nHeight));
}

bool ProcessNewBlock(CValidationState &state, CNode* pfrom, CBlock* pblock, CDiskBlockPos *dbp)
{
    // Preliminary checks
    bool checked = CheckBlock(*pblock, state);

    {
        LOCK(cs_main);
        MarkBlockAsReceived(pblock->GetHash());
        if (!checked) {
            return error("%s : CheckBlock FAILED", __func__);
        }

        // Store to disk
        CBlockIndex *pindex = NULL;
        bool ret = AcceptBlock(*pblock, state, &pindex, dbp);
        if (pindex && pfrom) {
            mapBlockSource[pindex->GetBlockHash()] = pfrom->GetId();
        }
        if (!ret)
            return error("%s : AcceptBlock FAILED", __func__);
    }

    if (!ActivateBestChain(state, pblock))
        return error("%s : ActivateBestChain failed", __func__);

    return true;
}

<<<<<<< HEAD
// For simulations -- replicate the transaction processing done
// in the message processing off the network.
void ProcessTransaction(CTransaction &tx)
{
    vector<uint256> vWorkQueue;
    vector<uint256> vEraseQueue;
=======
bool TestBlockValidity(CValidationState &state, const CBlock& block, CBlockIndex * const pindexPrev, bool fCheckPOW, bool fCheckMerkleRoot)
{
    AssertLockHeld(cs_main);
    assert(pindexPrev == chainActive.Tip());

    CCoinsViewCache viewNew(pcoinsTip);
    CBlockIndex indexDummy(block);
    indexDummy.pprev = pindexPrev;
    indexDummy.nHeight = pindexPrev->nHeight + 1;

    // NOTE: CheckBlockHeader is called by CheckBlock
    if (!ContextualCheckBlockHeader(block, state, pindexPrev))
        return false;
    if (!CheckBlock(block, state, fCheckPOW, fCheckMerkleRoot))
        return false;
    if (!ContextualCheckBlock(block, state, pindexPrev))
        return false;
    if (!ConnectBlock(block, state, &indexDummy, viewNew, true))
        return false;
    assert(state.IsValid());

    return true;
}

>>>>>>> 6f9e67ac

    CInv inv(MSG_TX, tx.GetHash());
    LOCK(cs_main);

    bool fMissingInputs = false;
    CValidationState state;
    if (AcceptToMemoryPool(mempool, state, tx, true, &fMissingInputs)) {
        mempool.check(pcoinsTip);
        vWorkQueue.push_back(inv.hash);
        vEraseQueue.push_back(inv.hash);

        LogPrint("processtx", "AcceptToMemoryPool: accepted %s (poolsz %u)\n",
                tx.GetHash().ToString(),
                mempool.mapTx.size());
        
        // Recursively process any orphan transactions that depended on this one
        for (unsigned int i = 0; i < vWorkQueue.size(); i++)
        {
            map<uint256, set<uint256> >::iterator itByPrev = mapOrphanTransactionsByPrev.find(vWorkQueue[i]);
            if (itByPrev == mapOrphanTransactionsByPrev.end())
                continue;
            for (set<uint256>::iterator mi = itByPrev->second.begin();
                    mi != itByPrev->second.end(); ++mi)
            {
                const uint256& orphanHash = *mi;
                const CTransaction& orphanTx = mapOrphanTransactions[orphanHash].tx;
                bool fMissingInputs2 = false;
                // Use a dummy CValidationState so someone can't setup nodes to counter-DoS based on orphan
                // resolution (that is, feeding people an invalid transaction based on LegitTxX in order to get
                // anyone relaying LegitTxX banned)
                CValidationState stateDummy;

                if (AcceptToMemoryPool(mempool, stateDummy, orphanTx, true, &fMissingInputs2))
                {
                    LogPrint("processtx", "   accepted orphan tx %s\n", orphanHash.ToString());
                    mapAlreadyAskedFor.erase(CInv(MSG_TX, orphanHash));
                    vWorkQueue.push_back(orphanHash);
                    vEraseQueue.push_back(orphanHash);
                }
                else if (!fMissingInputs2)
                {
                    // invalid or too-little-fee orphan
                    vEraseQueue.push_back(orphanHash);
                    LogPrint("processtx", "   removed orphan tx %s\n",
                        orphanHash.ToString());
                }
                mempool.check(pcoinsTip);
            }
        }
        BOOST_FOREACH(uint256 hash, vEraseQueue)
            EraseOrphanTx(hash);
    } else if (fMissingInputs) {
        AddOrphanTx(tx, 1234321); // hopefully a random unique value for the simulator to use
                                  // (note: there shouldn't be any CNode's in use in sim)
        unsigned int nMaxOrphanTx = (unsigned int)std::max((int64_t)0, GetArg("-maxorphantx", DEFAULT_MAX_ORPHAN_TRANSACTIONS));
        unsigned int nEvicted = LimitOrphanTxSize(nMaxOrphanTx);
        if (nEvicted > 0)
            LogPrint("processtx", "mapOrphan overflow, removed %u tx\n", nEvicted);
    }
}



CMerkleBlock::CMerkleBlock(const CBlock& block, CBloomFilter& filter)
{
    header = block.GetBlockHeader();

    vector<bool> vMatch;
    vector<uint256> vHashes;

    vMatch.reserve(block.vtx.size());
    vHashes.reserve(block.vtx.size());

    for (unsigned int i = 0; i < block.vtx.size(); i++)
    {
        const uint256& hash = block.vtx[i].GetHash();
        if (filter.IsRelevantAndUpdate(block.vtx[i]))
        {
            vMatch.push_back(true);
            vMatchedTxn.push_back(make_pair(i, hash));
        }
        else
            vMatch.push_back(false);
        vHashes.push_back(hash);
    }

    txn = CPartialMerkleTree(vHashes, vMatch);
}








uint256 CPartialMerkleTree::CalcHash(int height, unsigned int pos, const std::vector<uint256> &vTxid) {
    if (height == 0) {
        // hash at height 0 is the txids themself
        return vTxid[pos];
    } else {
        // calculate left hash
        uint256 left = CalcHash(height-1, pos*2, vTxid), right;
        // calculate right hash if not beyong the end of the array - copy left hash otherwise1
        if (pos*2+1 < CalcTreeWidth(height-1))
            right = CalcHash(height-1, pos*2+1, vTxid);
        else
            right = left;
        // combine subhashes
        return Hash(BEGIN(left), END(left), BEGIN(right), END(right));
    }
}

void CPartialMerkleTree::TraverseAndBuild(int height, unsigned int pos, const std::vector<uint256> &vTxid, const std::vector<bool> &vMatch) {
    // determine whether this node is the parent of at least one matched txid
    bool fParentOfMatch = false;
    for (unsigned int p = pos << height; p < (pos+1) << height && p < nTransactions; p++)
        fParentOfMatch |= vMatch[p];
    // store as flag bit
    vBits.push_back(fParentOfMatch);
    if (height==0 || !fParentOfMatch) {
        // if at height 0, or nothing interesting below, store hash and stop
        vHash.push_back(CalcHash(height, pos, vTxid));
    } else {
        // otherwise, don't store any hash, but descend into the subtrees
        TraverseAndBuild(height-1, pos*2, vTxid, vMatch);
        if (pos*2+1 < CalcTreeWidth(height-1))
            TraverseAndBuild(height-1, pos*2+1, vTxid, vMatch);
    }
}

uint256 CPartialMerkleTree::TraverseAndExtract(int height, unsigned int pos, unsigned int &nBitsUsed, unsigned int &nHashUsed, std::vector<uint256> &vMatch) {
    if (nBitsUsed >= vBits.size()) {
        // overflowed the bits array - failure
        fBad = true;
        return 0;
    }
    bool fParentOfMatch = vBits[nBitsUsed++];
    if (height==0 || !fParentOfMatch) {
        // if at height 0, or nothing interesting below, use stored hash and do not descend
        if (nHashUsed >= vHash.size()) {
            // overflowed the hash array - failure
            fBad = true;
            return 0;
        }
        const uint256 &hash = vHash[nHashUsed++];
        if (height==0 && fParentOfMatch) // in case of height 0, we have a matched txid
            vMatch.push_back(hash);
        return hash;
    } else {
        // otherwise, descend into the subtrees to extract matched txids and hashes
        uint256 left = TraverseAndExtract(height-1, pos*2, nBitsUsed, nHashUsed, vMatch), right;
        if (pos*2+1 < CalcTreeWidth(height-1))
            right = TraverseAndExtract(height-1, pos*2+1, nBitsUsed, nHashUsed, vMatch);
        else
            right = left;
        // and combine them before returning
        return Hash(BEGIN(left), END(left), BEGIN(right), END(right));
    }
}

CPartialMerkleTree::CPartialMerkleTree(const std::vector<uint256> &vTxid, const std::vector<bool> &vMatch) : nTransactions(vTxid.size()), fBad(false) {
    // reset state
    vBits.clear();
    vHash.clear();

    // calculate height of tree
    int nHeight = 0;
    while (CalcTreeWidth(nHeight) > 1)
        nHeight++;

    // traverse the partial tree
    TraverseAndBuild(nHeight, 0, vTxid, vMatch);
}

CPartialMerkleTree::CPartialMerkleTree() : nTransactions(0), fBad(true) {}

uint256 CPartialMerkleTree::ExtractMatches(std::vector<uint256> &vMatch) {
    vMatch.clear();
    // An empty set will not work
    if (nTransactions == 0)
        return 0;
    // check for excessively high numbers of transactions
    if (nTransactions > MAX_BLOCK_SIZE / 60) // 60 is the lower bound for the size of a serialized CTransaction
        return 0;
    // there can never be more hashes provided than one for every txid
    if (vHash.size() > nTransactions)
        return 0;
    // there must be at least one bit per node in the partial tree, and at least one node per hash
    if (vBits.size() < vHash.size())
        return 0;
    // calculate height of tree
    int nHeight = 0;
    while (CalcTreeWidth(nHeight) > 1)
        nHeight++;
    // traverse the partial tree
    unsigned int nBitsUsed = 0, nHashUsed = 0;
    uint256 hashMerkleRoot = TraverseAndExtract(nHeight, 0, nBitsUsed, nHashUsed, vMatch);
    // verify that no problems occured during the tree traversal
    if (fBad)
        return 0;
    // verify that all bits were consumed (except for the padding caused by serializing it as a byte sequence)
    if ((nBitsUsed+7)/8 != (vBits.size()+7)/8)
        return 0;
    // verify that all hashes were consumed
    if (nHashUsed != vHash.size())
        return 0;
    return hashMerkleRoot;
}







bool AbortNode(const std::string &strMessage, const std::string &userMessage) {
    strMiscWarning = strMessage;
    LogPrintf("*** %s\n", strMessage);
    uiInterface.ThreadSafeMessageBox(
        userMessage.empty() ? _("Error: A fatal internal error occured, see debug.log for details") : userMessage,
        "", CClientUIInterface::MSG_ERROR);
    StartShutdown();
    return false;
}

bool CheckDiskSpace(uint64_t nAdditionalBytes)
{
    uint64_t nFreeBytesAvailable = filesystem::space(GetDataDir()).available;

    // Check for nMinDiskSpace bytes (currently 50MB)
    if (nFreeBytesAvailable < nMinDiskSpace + nAdditionalBytes)
        return AbortNode("Disk space is low!", _("Error: Disk space is low!"));

    return true;
}

FILE* OpenDiskFile(const CDiskBlockPos &pos, const char *prefix, bool fReadOnly)
{
    if (pos.IsNull())
        return NULL;
    boost::filesystem::path path = GetBlockPosFilename(pos, prefix);
    boost::filesystem::create_directories(path.parent_path());
    FILE* file = fopen(path.string().c_str(), "rb+");
    if (!file && !fReadOnly)
        file = fopen(path.string().c_str(), "wb+");
    if (!file) {
        LogPrintf("Unable to open file %s\n", path.string());
        return NULL;
    }
    if (pos.nPos) {
        if (fseek(file, pos.nPos, SEEK_SET)) {
            LogPrintf("Unable to seek to position %u of %s\n", pos.nPos, path.string());
            fclose(file);
            return NULL;
        }
    }
    return file;
}

FILE* OpenBlockFile(const CDiskBlockPos &pos, bool fReadOnly) {
    return OpenDiskFile(pos, "blk", fReadOnly);
}

FILE* OpenUndoFile(const CDiskBlockPos &pos, bool fReadOnly) {
    return OpenDiskFile(pos, "rev", fReadOnly);
}

boost::filesystem::path GetBlockPosFilename(const CDiskBlockPos &pos, const char *prefix)
{
    return GetDataDir() / "blocks" / strprintf("%s%05u.dat", prefix, pos.nFile);
}

CBlockIndex * InsertBlockIndex(uint256 hash)
{
    if (hash == 0)
        return NULL;

    // Return existing
    BlockMap::iterator mi = mapBlockIndex.find(hash);
    if (mi != mapBlockIndex.end())
        return (*mi).second;

    // Create new
    CBlockIndex* pindexNew = new CBlockIndex();
    if (!pindexNew)
        throw runtime_error("LoadBlockIndex() : new CBlockIndex failed");
    mi = mapBlockIndex.insert(make_pair(hash, pindexNew)).first;
    pindexNew->phashBlock = &((*mi).first);

    return pindexNew;
}

bool static LoadBlockIndexDB()
{
    if (!pblocktree->LoadBlockIndexGuts())
        return false;

    boost::this_thread::interruption_point();

    // Calculate nChainWork
    vector<pair<int, CBlockIndex*> > vSortedByHeight;
    vSortedByHeight.reserve(mapBlockIndex.size());
    BOOST_FOREACH(const PAIRTYPE(uint256, CBlockIndex*)& item, mapBlockIndex)
    {
        CBlockIndex* pindex = item.second;
        vSortedByHeight.push_back(make_pair(pindex->nHeight, pindex));
    }
    sort(vSortedByHeight.begin(), vSortedByHeight.end());
    BOOST_FOREACH(const PAIRTYPE(int, CBlockIndex*)& item, vSortedByHeight)
    {
        CBlockIndex* pindex = item.second;
        pindex->nChainWork = (pindex->pprev ? pindex->pprev->nChainWork : 0) + GetBlockProof(*pindex);
        if (pindex->nStatus & BLOCK_HAVE_DATA) {
            if (pindex->pprev) {
                if (pindex->pprev->nChainTx) {
                    pindex->nChainTx = pindex->pprev->nChainTx + pindex->nTx;
                } else {
                    pindex->nChainTx = 0;
                    mapBlocksUnlinked.insert(std::make_pair(pindex->pprev, pindex));
                }
            } else {
                pindex->nChainTx = pindex->nTx;
            }
        }
        if (pindex->IsValid(BLOCK_VALID_TRANSACTIONS) && (pindex->nChainTx || pindex->pprev == NULL))
            setBlockIndexCandidates.insert(pindex);
        if (pindex->nStatus & BLOCK_FAILED_MASK && (!pindexBestInvalid || pindex->nChainWork > pindexBestInvalid->nChainWork))
            pindexBestInvalid = pindex;
        if (pindex->pprev)
            pindex->BuildSkip();
        if (pindex->IsValid(BLOCK_VALID_TREE) && (pindexBestHeader == NULL || CBlockIndexWorkComparator()(pindexBestHeader, pindex)))
            pindexBestHeader = pindex;
    }

    // Load block file info
    pblocktree->ReadLastBlockFile(nLastBlockFile);
    vinfoBlockFile.resize(nLastBlockFile + 1);
    LogPrintf("%s: last block file = %i\n", __func__, nLastBlockFile);
    for (int nFile = 0; nFile <= nLastBlockFile; nFile++) {
        pblocktree->ReadBlockFileInfo(nFile, vinfoBlockFile[nFile]);
    }
    LogPrintf("%s: last block file info: %s\n", __func__, vinfoBlockFile[nLastBlockFile].ToString());
    for (int nFile = nLastBlockFile + 1; true; nFile++) {
        CBlockFileInfo info;
        if (pblocktree->ReadBlockFileInfo(nFile, info)) {
            vinfoBlockFile.push_back(info);
        } else {
            break;
        }
    }

    // Check presence of blk files
    LogPrintf("Checking all blk files are present...\n");
    set<int> setBlkDataFiles;
    BOOST_FOREACH(const PAIRTYPE(uint256, CBlockIndex*)& item, mapBlockIndex)
    {
        CBlockIndex* pindex = item.second;
        if (pindex->nStatus & BLOCK_HAVE_DATA) {
            setBlkDataFiles.insert(pindex->nFile);
        }
    }
    for (std::set<int>::iterator it = setBlkDataFiles.begin(); it != setBlkDataFiles.end(); it++)
    {
        CDiskBlockPos pos(*it, 0);
        if (CAutoFile(OpenBlockFile(pos, true), SER_DISK, CLIENT_VERSION).IsNull()) {
            return false;
        }
    }

    // Check whether we need to continue reindexing
    bool fReindexing = false;
    pblocktree->ReadReindexing(fReindexing);
    fReindex |= fReindexing;

    // Check whether we have a transaction index
    pblocktree->ReadFlag("txindex", fTxIndex);
    LogPrintf("LoadBlockIndexDB(): transaction index %s\n", fTxIndex ? "enabled" : "disabled");

    // Load pointer to end of best chain
    BlockMap::iterator it = mapBlockIndex.find(pcoinsTip->GetBestBlock());
    if (it == mapBlockIndex.end())
        return true;
    chainActive.SetTip(it->second);
    LogPrintf("LoadBlockIndexDB(): hashBestChain=%s height=%d date=%s progress=%f\n",
        chainActive.Tip()->GetBlockHash().ToString(), chainActive.Height(),
        DateTimeStrFormat("%Y-%m-%d %H:%M:%S", chainActive.Tip()->GetBlockTime()),
        Checkpoints::GuessVerificationProgress(chainActive.Tip()));

    return true;
}

CVerifyDB::CVerifyDB()
{
    uiInterface.ShowProgress(_("Verifying blocks..."), 0);
}

CVerifyDB::~CVerifyDB()
{
    uiInterface.ShowProgress("", 100);
}

bool CVerifyDB::VerifyDB(CCoinsView *coinsview, int nCheckLevel, int nCheckDepth)
{
    LOCK(cs_main);
    if (chainActive.Tip() == NULL || chainActive.Tip()->pprev == NULL)
        return true;

    // Verify blocks in the best chain
    if (nCheckDepth <= 0)
        nCheckDepth = 1000000000; // suffices until the year 19000
    if (nCheckDepth > chainActive.Height())
        nCheckDepth = chainActive.Height();
    nCheckLevel = std::max(0, std::min(4, nCheckLevel));
    LogPrintf("Verifying last %i blocks at level %i\n", nCheckDepth, nCheckLevel);
    CCoinsViewCache coins(coinsview);
    CBlockIndex* pindexState = chainActive.Tip();
    CBlockIndex* pindexFailure = NULL;
    int nGoodTransactions = 0;
    CValidationState state;
    for (CBlockIndex* pindex = chainActive.Tip(); pindex && pindex->pprev; pindex = pindex->pprev)
    {
        boost::this_thread::interruption_point();
        uiInterface.ShowProgress(_("Verifying blocks..."), std::max(1, std::min(99, (int)(((double)(chainActive.Height() - pindex->nHeight)) / (double)nCheckDepth * (nCheckLevel >= 4 ? 50 : 100)))));
        if (pindex->nHeight < chainActive.Height()-nCheckDepth)
            break;
        CBlock block;
        // check level 0: read from disk
        if (!ReadBlockFromDisk(block, pindex))
            return error("VerifyDB() : *** ReadBlockFromDisk failed at %d, hash=%s", pindex->nHeight, pindex->GetBlockHash().ToString());
        // check level 1: verify block validity
        if (nCheckLevel >= 1 && !CheckBlock(block, state))
            return error("VerifyDB() : *** found bad block at %d, hash=%s\n", pindex->nHeight, pindex->GetBlockHash().ToString());
        // check level 2: verify undo validity
        if (nCheckLevel >= 2 && pindex) {
            CBlockUndo undo;
            CDiskBlockPos pos = pindex->GetUndoPos();
            if (!pos.IsNull()) {
                if (!undo.ReadFromDisk(pos, pindex->pprev->GetBlockHash()))
                    return error("VerifyDB() : *** found bad undo data at %d, hash=%s\n", pindex->nHeight, pindex->GetBlockHash().ToString());
            }
        }
        // check level 3: check for inconsistencies during memory-only disconnect of tip blocks
        if (nCheckLevel >= 3 && pindex == pindexState && (coins.GetCacheSize() + pcoinsTip->GetCacheSize()) <= nCoinCacheSize) {
            bool fClean = true;
            if (!DisconnectBlock(block, state, pindex, coins, &fClean))
                return error("VerifyDB() : *** irrecoverable inconsistency in block data at %d, hash=%s", pindex->nHeight, pindex->GetBlockHash().ToString());
            pindexState = pindex->pprev;
            if (!fClean) {
                nGoodTransactions = 0;
                pindexFailure = pindex;
            } else
                nGoodTransactions += block.vtx.size();
        }
    }
    if (pindexFailure)
        return error("VerifyDB() : *** coin database inconsistencies found (last %i blocks, %i good transactions before that)\n", chainActive.Height() - pindexFailure->nHeight + 1, nGoodTransactions);

    // check level 4: try reconnecting blocks
    if (nCheckLevel >= 4) {
        CBlockIndex *pindex = pindexState;
        while (pindex != chainActive.Tip()) {
            boost::this_thread::interruption_point();
            uiInterface.ShowProgress(_("Verifying blocks..."), std::max(1, std::min(99, 100 - (int)(((double)(chainActive.Height() - pindex->nHeight)) / (double)nCheckDepth * 50))));
            pindex = chainActive.Next(pindex);
            CBlock block;
            if (!ReadBlockFromDisk(block, pindex))
                return error("VerifyDB() : *** ReadBlockFromDisk failed at %d, hash=%s", pindex->nHeight, pindex->GetBlockHash().ToString());
            if (!ConnectBlock(block, state, pindex, coins))
                return error("VerifyDB() : *** found unconnectable block at %d, hash=%s", pindex->nHeight, pindex->GetBlockHash().ToString());
        }
    }

    LogPrintf("No coin database inconsistencies in last %i blocks (%i transactions)\n", chainActive.Height() - pindexState->nHeight, nGoodTransactions);

    return true;
}

void UnloadBlockIndex()
{
    mapBlockIndex.clear();
    setBlockIndexCandidates.clear();
    chainActive.SetTip(NULL);
    pindexBestInvalid = NULL;
}

bool LoadBlockIndex()
{
    // Load block index from databases
    if (!fReindex && !LoadBlockIndexDB())
        return false;
    return true;
}


bool InitBlockIndex() {
    LOCK(cs_main);
    // Check whether we're already initialized
    if (chainActive.Genesis() != NULL)
        return true;

    // Use the provided setting for -txindex in the new database
    fTxIndex = GetBoolArg("-txindex", false);
    pblocktree->WriteFlag("txindex", fTxIndex);
    LogPrintf("Initializing databases...\n");

    // Only add the genesis block if not reindexing (in which case we reuse the one already on disk)
    if (!fReindex) {
        try {
            CBlock &block = const_cast<CBlock&>(Params().GenesisBlock());
            // Start new block file
            unsigned int nBlockSize = ::GetSerializeSize(block, SER_DISK, CLIENT_VERSION);
            CDiskBlockPos blockPos;
            CValidationState state;
            if (!FindBlockPos(state, blockPos, nBlockSize+8, 0, block.GetBlockTime()))
                return error("LoadBlockIndex() : FindBlockPos failed");
            if (!WriteBlockToDisk(block, blockPos))
                return error("LoadBlockIndex() : writing genesis block to disk failed");
            CBlockIndex *pindex = AddToBlockIndex(block);
            if (!ReceivedBlockTransactions(block, state, pindex, blockPos))
                return error("LoadBlockIndex() : genesis block not accepted");
            if (!ActivateBestChain(state, &block))
                return error("LoadBlockIndex() : genesis block cannot be activated");
            // Force a chainstate write so that when we VerifyDB in a moment, it doesnt check stale data
            return WriteChainState(state, true);
        } catch(std::runtime_error &e) {
            return error("LoadBlockIndex() : failed to initialize block database: %s", e.what());
        }
    }

    return true;
}



void PrintBlockTree()
{
    AssertLockHeld(cs_main);
    // pre-compute tree structure
    map<CBlockIndex*, vector<CBlockIndex*> > mapNext;
    for (BlockMap::iterator mi = mapBlockIndex.begin(); mi != mapBlockIndex.end(); ++mi)
    {
        CBlockIndex* pindex = (*mi).second;
        mapNext[pindex->pprev].push_back(pindex);
        // test
        //while (rand() % 3 == 0)
        //    mapNext[pindex->pprev].push_back(pindex);
    }

    vector<pair<int, CBlockIndex*> > vStack;
    vStack.push_back(make_pair(0, chainActive.Genesis()));

    int nPrevCol = 0;
    while (!vStack.empty())
    {
        int nCol = vStack.back().first;
        CBlockIndex* pindex = vStack.back().second;
        vStack.pop_back();

        // print split or gap
        if (nCol > nPrevCol)
        {
            for (int i = 0; i < nCol-1; i++)
                LogPrintf("| ");
            LogPrintf("|\\\n");
        }
        else if (nCol < nPrevCol)
        {
            for (int i = 0; i < nCol; i++)
                LogPrintf("| ");
            LogPrintf("|\n");
       }
        nPrevCol = nCol;

        // print columns
        for (int i = 0; i < nCol; i++)
            LogPrintf("| ");

        // print item
        CBlock block;
        ReadBlockFromDisk(block, pindex);
        LogPrintf("%d (blk%05u.dat:0x%x)  %s  tx %u\n",
            pindex->nHeight,
            pindex->GetBlockPos().nFile, pindex->GetBlockPos().nPos,
            DateTimeStrFormat("%Y-%m-%d %H:%M:%S", block.GetBlockTime()),
            block.vtx.size());

        // put the main time-chain first
        vector<CBlockIndex*>& vNext = mapNext[pindex];
        for (unsigned int i = 0; i < vNext.size(); i++)
        {
            if (chainActive.Next(vNext[i]))
            {
                swap(vNext[0], vNext[i]);
                break;
            }
        }

        // iterate children
        for (unsigned int i = 0; i < vNext.size(); i++)
            vStack.push_back(make_pair(nCol+i, vNext[i]));
    }
}

bool LoadExternalBlockFile(FILE* fileIn, CDiskBlockPos *dbp)
{
    // Map of disk positions for blocks with unknown parent (only used for reindex)
    static std::multimap<uint256, CDiskBlockPos> mapBlocksUnknownParent;
    int64_t nStart = GetTimeMillis();

    int nLoaded = 0;
    try {
        // This takes over fileIn and calls fclose() on it in the CBufferedFile destructor
        CBufferedFile blkdat(fileIn, 2*MAX_BLOCK_SIZE, MAX_BLOCK_SIZE+8, SER_DISK, CLIENT_VERSION);
        uint64_t nRewind = blkdat.GetPos();
        while (!blkdat.eof()) {
            boost::this_thread::interruption_point();

            blkdat.SetPos(nRewind);
            nRewind++; // start one byte further next time, in case of failure
            blkdat.SetLimit(); // remove former limit
            unsigned int nSize = 0;
            try {
                // locate a header
                unsigned char buf[MESSAGE_START_SIZE];
                blkdat.FindByte(Params().MessageStart()[0]);
                nRewind = blkdat.GetPos()+1;
                blkdat >> FLATDATA(buf);
                if (memcmp(buf, Params().MessageStart(), MESSAGE_START_SIZE))
                    continue;
                // read size
                blkdat >> nSize;
                if (nSize < 80 || nSize > MAX_BLOCK_SIZE)
                    continue;
            } catch (const std::exception &) {
                // no valid block header found; don't complain
                break;
            }
            try {
                // read block
                uint64_t nBlockPos = blkdat.GetPos();
                if (dbp)
                    dbp->nPos = nBlockPos;
                blkdat.SetLimit(nBlockPos + nSize);
                blkdat.SetPos(nBlockPos);
                CBlock block;
                blkdat >> block;
                nRewind = blkdat.GetPos();

                // detect out of order blocks, and store them for later
                uint256 hash = block.GetHash();
                if (hash != Params().HashGenesisBlock() && mapBlockIndex.find(block.hashPrevBlock) == mapBlockIndex.end()) {
                    LogPrint("reindex", "%s: Out of order block %s, parent %s not known\n", __func__, hash.ToString(),
                            block.hashPrevBlock.ToString());
                    if (dbp)
                        mapBlocksUnknownParent.insert(std::make_pair(block.hashPrevBlock, *dbp));
                    continue;
                }

                // process in case the block isn't known yet
                if (mapBlockIndex.count(hash) == 0 || (mapBlockIndex[hash]->nStatus & BLOCK_HAVE_DATA) == 0) {
                    CValidationState state;
                    if (ProcessNewBlock(state, NULL, &block, dbp))
                        nLoaded++;
                    if (state.IsError())
                        break;
                } else if (hash != Params().HashGenesisBlock() && mapBlockIndex[hash]->nHeight % 1000 == 0) {
                    LogPrintf("Block Import: already had block %s at height %d\n", hash.ToString(), mapBlockIndex[hash]->nHeight);
                }

                // Recursively process earlier encountered successors of this block
                deque<uint256> queue;
                queue.push_back(hash);
                while (!queue.empty()) {
                    uint256 head = queue.front();
                    queue.pop_front();
                    std::pair<std::multimap<uint256, CDiskBlockPos>::iterator, std::multimap<uint256, CDiskBlockPos>::iterator> range = mapBlocksUnknownParent.equal_range(head);
                    while (range.first != range.second) {
                        std::multimap<uint256, CDiskBlockPos>::iterator it = range.first;
                        if (ReadBlockFromDisk(block, it->second))
                        {
                            LogPrintf("%s: Processing out of order child %s of %s\n", __func__, block.GetHash().ToString(),
                                    head.ToString());
                            CValidationState dummy;
                            if (ProcessNewBlock(dummy, NULL, &block, &it->second))
                            {
                                nLoaded++;
                                queue.push_back(block.GetHash());
                            }
                        }
                        range.first++;
                        mapBlocksUnknownParent.erase(it);
                    }
                }
            } catch (std::exception &e) {
                LogPrintf("%s : Deserialize or I/O error - %s", __func__, e.what());
            }
        }
    } catch(std::runtime_error &e) {
        AbortNode(std::string("System error: ") + e.what());
    }
    if (nLoaded > 0)
        LogPrintf("Loaded %i blocks from external file in %dms\n", nLoaded, GetTimeMillis() - nStart);
    return nLoaded > 0;
}

//////////////////////////////////////////////////////////////////////////////
//
// CAlert
//

string GetWarnings(string strFor)
{
    int nPriority = 0;
    string strStatusBar;
    string strRPC;

    if (!CLIENT_VERSION_IS_RELEASE)
        strStatusBar = _("This is a pre-release test build - use at your own risk - do not use for mining or merchant applications");

    if (GetBoolArg("-testsafemode", false))
        strStatusBar = strRPC = "testsafemode enabled";

    // Misc warnings like out of disk space and clock is wrong
    if (strMiscWarning != "")
    {
        nPriority = 1000;
        strStatusBar = strMiscWarning;
    }

    if (fLargeWorkForkFound)
    {
        nPriority = 2000;
        strStatusBar = strRPC = _("Warning: The network does not appear to fully agree! Some miners appear to be experiencing issues.");
    }
    else if (fLargeWorkInvalidChainFound)
    {
        nPriority = 2000;
        strStatusBar = strRPC = _("Warning: We do not appear to fully agree with our peers! You may need to upgrade, or other nodes may need to upgrade.");
    }

    // Alerts
    {
        LOCK(cs_mapAlerts);
        BOOST_FOREACH(PAIRTYPE(const uint256, CAlert)& item, mapAlerts)
        {
            const CAlert& alert = item.second;
            if (alert.AppliesToMe() && alert.nPriority > nPriority)
            {
                nPriority = alert.nPriority;
                strStatusBar = alert.strStatusBar;
            }
        }
    }

    if (strFor == "statusbar")
        return strStatusBar;
    else if (strFor == "rpc")
        return strRPC;
    assert(!"GetWarnings() : invalid parameter");
    return "error";
}








//////////////////////////////////////////////////////////////////////////////
//
// Messages
//


bool static AlreadyHave(const CInv& inv)
{
    switch (inv.type)
    {
    case MSG_TX:
        {
            bool txInMap = false;
            txInMap = mempool.exists(inv.hash);
            return txInMap || mapOrphanTransactions.count(inv.hash) ||
                pcoinsTip->HaveCoins(inv.hash);
        }
    case MSG_BLOCK:
        return mapBlockIndex.count(inv.hash);
    }
    // Don't know what it is, just say we already got one
    return true;
}


void static ProcessGetData(CNode* pfrom)
{
    std::deque<CInv>::iterator it = pfrom->vRecvGetData.begin();

    vector<CInv> vNotFound;

    LOCK(cs_main);

    while (it != pfrom->vRecvGetData.end()) {
        // Don't bother if send buffer is too full to respond anyway
        if (pfrom->nSendSize >= SendBufferSize())
            break;

        const CInv &inv = *it;
        {
            boost::this_thread::interruption_point();
            it++;

            if (inv.type == MSG_BLOCK || inv.type == MSG_FILTERED_BLOCK)
            {
                bool send = false;
                BlockMap::iterator mi = mapBlockIndex.find(inv.hash);
                if (mi != mapBlockIndex.end())
                {
                    // If the requested block is at a height below our last
                    // checkpoint, only serve it if it's in the checkpointed chain
                    int nHeight = mi->second->nHeight;
                    CBlockIndex* pcheckpoint = Checkpoints::GetLastCheckpoint();
                    if (pcheckpoint && nHeight < pcheckpoint->nHeight) {
                        if (!chainActive.Contains(mi->second))
                        {
                            LogPrintf("ProcessGetData(): ignoring request for old block that isn't in the main chain\n");
                        } else {
                            send = true;
                        }
                    } else {
                        send = true;
                    }
                }
                if (send)
                {
                    // Send block from disk
                    CBlock block;
                    if (!ReadBlockFromDisk(block, (*mi).second))
                        assert(!"cannot load block from disk");
                    if (inv.type == MSG_BLOCK)
                        pfrom->PushMessage("block", block);
                    else // MSG_FILTERED_BLOCK)
                    {
                        LOCK(pfrom->cs_filter);
                        if (pfrom->pfilter)
                        {
                            CMerkleBlock merkleBlock(block, *pfrom->pfilter);
                            pfrom->PushMessage("merkleblock", merkleBlock);
                            // CMerkleBlock just contains hashes, so also push any transactions in the block the client did not see
                            // This avoids hurting performance by pointlessly requiring a round-trip
                            // Note that there is currently no way for a node to request any single transactions we didnt send here -
                            // they must either disconnect and retry or request the full block.
                            // Thus, the protocol spec specified allows for us to provide duplicate txn here,
                            // however we MUST always provide at least what the remote peer needs
                            typedef std::pair<unsigned int, uint256> PairType;
                            BOOST_FOREACH(PairType& pair, merkleBlock.vMatchedTxn)
                                if (!pfrom->setInventoryKnown.count(CInv(MSG_TX, pair.second)))
                                    pfrom->PushMessage("tx", block.vtx[pair.first]);
                        }
                        // else
                            // no response
                    }

                    // Trigger them to send a getblocks request for the next batch of inventory
                    if (inv.hash == pfrom->hashContinue)
                    {
                        // Bypass PushInventory, this must send even if redundant,
                        // and we want it right after the last block so they don't
                        // wait for other stuff first.
                        vector<CInv> vInv;
                        vInv.push_back(CInv(MSG_BLOCK, chainActive.Tip()->GetBlockHash()));
                        pfrom->PushMessage("inv", vInv);
                        pfrom->hashContinue = 0;
                    }
                }
            }
            else if (inv.IsKnownType())
            {
                // Send stream from relay memory
                bool pushed = false;
                {
                    LOCK(cs_mapRelay);
                    map<CInv, CDataStream>::iterator mi = mapRelay.find(inv);
                    if (mi != mapRelay.end()) {
                        pfrom->PushMessage(inv.GetCommand(), (*mi).second);
                        pushed = true;
                    }
                }
                if (!pushed && inv.type == MSG_TX) {
                    CTransaction tx;
                    if (mempool.lookup(inv.hash, tx)) {
                        CDataStream ss(SER_NETWORK, PROTOCOL_VERSION);
                        ss.reserve(1000);
                        ss << tx;
                        pfrom->PushMessage("tx", ss);
                        pushed = true;
                    }
                }
                if (!pushed) {
                    vNotFound.push_back(inv);
                }
            }

            // Track requests for our stuff.
            g_signals.Inventory(inv.hash);

            if (inv.type == MSG_BLOCK || inv.type == MSG_FILTERED_BLOCK)
                break;
        }
    }

    pfrom->vRecvGetData.erase(pfrom->vRecvGetData.begin(), it);

    if (!vNotFound.empty()) {
        // Let the peer know that we didn't find what it asked for, so it doesn't
        // have to wait around forever. Currently only SPV clients actually care
        // about this message: it's needed when they are recursively walking the
        // dependencies of relevant unconfirmed transactions. SPV clients want to
        // do that because they want to know about (and store and rebroadcast and
        // risk analyze) the dependencies of transactions relevant to them, without
        // having to download the entire memory pool.
        pfrom->PushMessage("notfound", vNotFound);
    }
}

bool static ProcessMessage(CNode* pfrom, string strCommand, CDataStream& vRecv, int64_t nTimeReceived)
{
    RandAddSeedPerfmon();
    LogPrint("net", "received: %s (%u bytes) peer=%d\n", strCommand, vRecv.size(), pfrom->id);
    if (mapArgs.count("-dropmessagestest") && GetRand(atoi(mapArgs["-dropmessagestest"])) == 0)
    {
        LogPrintf("dropmessagestest DROPPING RECV MESSAGE\n");
        return true;
    }




    if (strCommand == "version")
    {
        // Each connection can only send one version message
        if (pfrom->nVersion != 0)
        {
            pfrom->PushMessage("reject", strCommand, REJECT_DUPLICATE, string("Duplicate version message"));
            Misbehaving(pfrom->GetId(), 1);
            return false;
        }

        int64_t nTime;
        CAddress addrMe;
        CAddress addrFrom;
        uint64_t nNonce = 1;
        vRecv >> pfrom->nVersion >> pfrom->nServices >> nTime >> addrMe;
        if (pfrom->nVersion < MIN_PEER_PROTO_VERSION)
        {
            // disconnect from peers older than this proto version
            LogPrintf("peer=%d using obsolete version %i; disconnecting\n", pfrom->id, pfrom->nVersion);
            pfrom->PushMessage("reject", strCommand, REJECT_OBSOLETE,
                               strprintf("Version must be %d or greater", MIN_PEER_PROTO_VERSION));
            pfrom->fDisconnect = true;
            return false;
        }

        if (pfrom->nVersion == 10300)
            pfrom->nVersion = 300;
        if (!vRecv.empty())
            vRecv >> addrFrom >> nNonce;
        if (!vRecv.empty()) {
            vRecv >> LIMITED_STRING(pfrom->strSubVer, 256);
            pfrom->cleanSubVer = SanitizeString(pfrom->strSubVer);
        }
        if (!vRecv.empty())
            vRecv >> pfrom->nStartingHeight;
        if (!vRecv.empty())
            vRecv >> pfrom->fRelayTxes; // set to true after we get the first filter* message
        else
            pfrom->fRelayTxes = true;

        // Disconnect if we connected to ourself
        if (nNonce == nLocalHostNonce && nNonce > 1)
        {
            LogPrintf("connected to self at %s, disconnecting\n", pfrom->addr.ToString());
            pfrom->fDisconnect = true;
            return true;
        }

        pfrom->addrLocal = addrMe;
        if (pfrom->fInbound && addrMe.IsRoutable())
        {
            SeenLocal(addrMe);
        }

        // Be shy and don't send version until we hear
        if (pfrom->fInbound)
            pfrom->PushVersion();

        pfrom->fClient = !(pfrom->nServices & NODE_NETWORK);

        // Potentially mark this peer as a preferred download peer.
        UpdatePreferredDownload(pfrom, State(pfrom->GetId()));

        // Change version
        pfrom->PushMessage("verack");
        pfrom->ssSend.SetVersion(min(pfrom->nVersion, PROTOCOL_VERSION));

        if (!pfrom->fInbound)
        {
            // Advertise our address
            if (fListen && !IsInitialBlockDownload())
            {
                CAddress addr = GetLocalAddress(&pfrom->addr);
                if (addr.IsRoutable())
                {
                    pfrom->PushAddress(addr);
                } else if (IsPeerAddrLocalGood(pfrom)) {
                    addr.SetIP(pfrom->addrLocal);
                    pfrom->PushAddress(addr);
                }
            }

            // Get recent addresses
            if (pfrom->fOneShot || pfrom->nVersion >= CADDR_TIME_VERSION || addrman.size() < 1000)
            {
                pfrom->PushMessage("getaddr");
                pfrom->fGetAddr = true;
            }
            addrman.Good(pfrom->addr);
        } else {
            if (((CNetAddr)pfrom->addr) == (CNetAddr)addrFrom)
            {
                addrman.Add(addrFrom, addrFrom);
                addrman.Good(addrFrom);
            }
        }

        // Relay alerts
        {
            LOCK(cs_mapAlerts);
            BOOST_FOREACH(PAIRTYPE(const uint256, CAlert)& item, mapAlerts)
                item.second.RelayTo(pfrom);
        }

        pfrom->fSuccessfullyConnected = true;

        string remoteAddr;
        if (fLogIPs)
            remoteAddr = ", peeraddr=" + pfrom->addr.ToString();

        LogPrintf("receive version message: %s: version %d, blocks=%d, us=%s, peer=%d%s\n",
                  pfrom->cleanSubVer, pfrom->nVersion,
                  pfrom->nStartingHeight, addrMe.ToString(), pfrom->id,
                  remoteAddr);

        AddTimeData(pfrom->addr, nTime);
    }


    else if (pfrom->nVersion == 0)
    {
        // Must have a version message before anything else
        Misbehaving(pfrom->GetId(), 1);
        return false;
    }


    else if (strCommand == "verack")
    {
        pfrom->SetRecvVersion(min(pfrom->nVersion, PROTOCOL_VERSION));
    }


    else if (strCommand == "addr")
    {
        vector<CAddress> vAddr;
        vRecv >> vAddr;

        // Don't want addr from older versions unless seeding
        if (pfrom->nVersion < CADDR_TIME_VERSION && addrman.size() > 1000)
            return true;
        if (vAddr.size() > 1000)
        {
            Misbehaving(pfrom->GetId(), 20);
            return error("message addr size() = %u", vAddr.size());
        }

        // Store the new addresses
        vector<CAddress> vAddrOk;
        int64_t nNow = GetAdjustedTime();
        int64_t nSince = nNow - 10 * 60;
        BOOST_FOREACH(CAddress& addr, vAddr)
        {
            boost::this_thread::interruption_point();

            if (addr.nTime <= 100000000 || addr.nTime > nNow + 10 * 60)
                addr.nTime = nNow - 5 * 24 * 60 * 60;
            pfrom->AddAddressKnown(addr);
            bool fReachable = IsReachable(addr);
            if (addr.nTime > nSince && !pfrom->fGetAddr && vAddr.size() <= 10 && addr.IsRoutable())
            {
                // Relay to a limited number of other nodes
                {
                    LOCK(cs_vNodes);
                    // Use deterministic randomness to send to the same nodes for 24 hours
                    // at a time so the setAddrKnowns of the chosen nodes prevent repeats
                    static uint256 hashSalt;
                    if (hashSalt == 0)
                        hashSalt = GetRandHash();
                    uint64_t hashAddr = addr.GetHash();
                    uint256 hashRand = hashSalt ^ (hashAddr<<32) ^ ((GetTime()+hashAddr)/(24*60*60));
                    hashRand = Hash(BEGIN(hashRand), END(hashRand));
                    multimap<uint256, CNode*> mapMix;
                    BOOST_FOREACH(CNode* pnode, vNodes)
                    {
                        if (pnode->nVersion < CADDR_TIME_VERSION)
                            continue;
                        unsigned int nPointer;
                        memcpy(&nPointer, &pnode, sizeof(nPointer));
                        uint256 hashKey = hashRand ^ nPointer;
                        hashKey = Hash(BEGIN(hashKey), END(hashKey));
                        mapMix.insert(make_pair(hashKey, pnode));
                    }
                    int nRelayNodes = fReachable ? 2 : 1; // limited relaying of addresses outside our network(s)
                    for (multimap<uint256, CNode*>::iterator mi = mapMix.begin(); mi != mapMix.end() && nRelayNodes-- > 0; ++mi)
                        ((*mi).second)->PushAddress(addr);
                }
            }
            // Do not store addresses outside our network
            if (fReachable)
                vAddrOk.push_back(addr);
        }
        addrman.Add(vAddrOk, pfrom->addr, 2 * 60 * 60);
        if (vAddr.size() < 1000)
            pfrom->fGetAddr = false;
        if (pfrom->fOneShot)
            pfrom->fDisconnect = true;
    }


    else if (strCommand == "inv")
    {
        vector<CInv> vInv;
        vRecv >> vInv;
        if (vInv.size() > MAX_INV_SZ)
        {
            Misbehaving(pfrom->GetId(), 20);
            return error("message inv size() = %u", vInv.size());
        }

        LOCK(cs_main);

        std::vector<CInv> vToFetch;

        for (unsigned int nInv = 0; nInv < vInv.size(); nInv++)
        {
            const CInv &inv = vInv[nInv];

            boost::this_thread::interruption_point();
            pfrom->AddInventoryKnown(inv);

            bool fAlreadyHave = AlreadyHave(inv);
            LogPrint("net", "got inv: %s  %s peer=%d\n", inv.ToString(), fAlreadyHave ? "have" : "new", pfrom->id);

            if (!fAlreadyHave && !fImporting && !fReindex && inv.type != MSG_BLOCK)
                pfrom->AskFor(inv);

            if (inv.type == MSG_BLOCK) {
                UpdateBlockAvailability(pfrom->GetId(), inv.hash);
                if (!fAlreadyHave && !fImporting && !fReindex && !mapBlocksInFlight.count(inv.hash)) {
                    // First request the headers preceeding the announced block. In the normal fully-synced
                    // case where a new block is announced that succeeds the current tip (no reorganization),
                    // there are no such headers.
                    // Secondly, and only when we are close to being synced, we request the announced block directly,
                    // to avoid an extra round-trip. Note that we must *first* ask for the headers, so by the
                    // time the block arrives, the header chain leading up to it is already validated. Not
                    // doing this will result in the received block being rejected as an orphan in case it is
                    // not a direct successor.
                    pfrom->PushMessage("getheaders", chainActive.GetLocator(pindexBestHeader), inv.hash);
                    if (chainActive.Tip()->GetBlockTime() > GetAdjustedTime() - Params().TargetSpacing() * 20) {
                        vToFetch.push_back(inv);
                        // Mark block as in flight already, even though the actual "getdata" message only goes out
                        // later (within the same cs_main lock, though).
                        MarkBlockAsInFlight(pfrom->GetId(), inv.hash);
                    }
                    LogPrint("net", "getheaders (%d) %s to peer=%d\n", pindexBestHeader->nHeight, inv.hash.ToString(), pfrom->id);
                }
            }

            // Track requests for our stuff
            g_signals.Inventory(inv.hash);

            if (pfrom->nSendSize > (SendBufferSize() * 2)) {
                Misbehaving(pfrom->GetId(), 50);
                return error("send buffer size() = %u", pfrom->nSendSize);
            }
        }

        if (!vToFetch.empty())
            pfrom->PushMessage("getdata", vToFetch);
    }


    else if (strCommand == "getdata")
    {
        vector<CInv> vInv;
        vRecv >> vInv;
        if (vInv.size() > MAX_INV_SZ)
        {
            Misbehaving(pfrom->GetId(), 20);
            return error("message getdata size() = %u", vInv.size());
        }

        if (fDebug || (vInv.size() != 1))
            LogPrint("net", "received getdata (%u invsz) peer=%d\n", vInv.size(), pfrom->id);

        if ((fDebug && vInv.size() > 0) || (vInv.size() == 1))
            LogPrint("net", "received getdata for: %s peer=%d\n", vInv[0].ToString(), pfrom->id);

        pfrom->vRecvGetData.insert(pfrom->vRecvGetData.end(), vInv.begin(), vInv.end());
        ProcessGetData(pfrom);
    }


    else if (strCommand == "getblocks")
    {
        CBlockLocator locator;
        uint256 hashStop;
        vRecv >> locator >> hashStop;

        LOCK(cs_main);

        // Find the last block the caller has in the main chain
        CBlockIndex* pindex = FindForkInGlobalIndex(chainActive, locator);

        // Send the rest of the chain
        if (pindex)
            pindex = chainActive.Next(pindex);
        int nLimit = 500;
        LogPrint("net", "getblocks %d to %s limit %d from peer=%d\n", (pindex ? pindex->nHeight : -1), hashStop==uint256(0) ? "end" : hashStop.ToString(), nLimit, pfrom->id);
        for (; pindex; pindex = chainActive.Next(pindex))
        {
            if (pindex->GetBlockHash() == hashStop)
            {
                LogPrint("net", "  getblocks stopping at %d %s\n", pindex->nHeight, pindex->GetBlockHash().ToString());
                break;
            }
            pfrom->PushInventory(CInv(MSG_BLOCK, pindex->GetBlockHash()));
            if (--nLimit <= 0)
            {
                // When this block is requested, we'll send an inv that'll make them
                // getblocks the next batch of inventory.
                LogPrint("net", "  getblocks stopping at limit %d %s\n", pindex->nHeight, pindex->GetBlockHash().ToString());
                pfrom->hashContinue = pindex->GetBlockHash();
                break;
            }
        }
    }


    else if (strCommand == "getheaders")
    {
        CBlockLocator locator;
        uint256 hashStop;
        vRecv >> locator >> hashStop;

        LOCK(cs_main);

        CBlockIndex* pindex = NULL;
        if (locator.IsNull())
        {
            // If locator is null, return the hashStop block
            BlockMap::iterator mi = mapBlockIndex.find(hashStop);
            if (mi == mapBlockIndex.end())
                return true;
            pindex = (*mi).second;
        }
        else
        {
            // Find the last block the caller has in the main chain
            pindex = FindForkInGlobalIndex(chainActive, locator);
            if (pindex)
                pindex = chainActive.Next(pindex);
        }

        // we must use CBlocks, as CBlockHeaders won't include the 0x00 nTx count at the end
        vector<CBlock> vHeaders;
        int nLimit = MAX_HEADERS_RESULTS;
        LogPrint("net", "getheaders %d to %s from peer=%d\n", (pindex ? pindex->nHeight : -1), hashStop.ToString(), pfrom->id);
        for (; pindex; pindex = chainActive.Next(pindex))
        {
            vHeaders.push_back(pindex->GetBlockHeader());
            if (--nLimit <= 0 || pindex->GetBlockHash() == hashStop)
                break;
        }
        pfrom->PushMessage("headers", vHeaders);
    }


    else if (strCommand == "tx")
    {
        vector<uint256> vWorkQueue;
        vector<uint256> vEraseQueue;
        CTransaction tx;
        vRecv >> tx;

        if (cclGlobals->dlog.get() != NULL) cclGlobals->dlog->OnNewTransaction(tx);

        CInv inv(MSG_TX, tx.GetHash());
        pfrom->AddInventoryKnown(inv);

        LOCK(cs_main);

        bool fMissingInputs = false;
        CValidationState state;

        mapAlreadyAskedFor.erase(inv);

        if (AcceptToMemoryPool(mempool, state, tx, true, &fMissingInputs))
        {
            mempool.check(pcoinsTip);
            RelayTransaction(tx);
            vWorkQueue.push_back(inv.hash);
            vEraseQueue.push_back(inv.hash);

            LogPrint("mempool", "AcceptToMemoryPool: peer=%d %s : accepted %s (poolsz %u)\n",
                pfrom->id, pfrom->cleanSubVer,
                tx.GetHash().ToString(),
                mempool.mapTx.size());

            // Recursively process any orphan transactions that depended on this one
            set<NodeId> setMisbehaving;
            for (unsigned int i = 0; i < vWorkQueue.size(); i++)
            {
                map<uint256, set<uint256> >::iterator itByPrev = mapOrphanTransactionsByPrev.find(vWorkQueue[i]);
                if (itByPrev == mapOrphanTransactionsByPrev.end())
                    continue;
                for (set<uint256>::iterator mi = itByPrev->second.begin();
                     mi != itByPrev->second.end();
                     ++mi)
                {
                    const uint256& orphanHash = *mi;
                    const CTransaction& orphanTx = mapOrphanTransactions[orphanHash].tx;
                    NodeId fromPeer = mapOrphanTransactions[orphanHash].fromPeer;
                    bool fMissingInputs2 = false;
                    // Use a dummy CValidationState so someone can't setup nodes to counter-DoS based on orphan
                    // resolution (that is, feeding people an invalid transaction based on LegitTxX in order to get
                    // anyone relaying LegitTxX banned)
                    CValidationState stateDummy;

                    vEraseQueue.push_back(orphanHash);

                    if (setMisbehaving.count(fromPeer))
                        continue;
                    if (AcceptToMemoryPool(mempool, stateDummy, orphanTx, true, &fMissingInputs2))
                    {
                        LogPrint("mempool", "   accepted orphan tx %s\n", orphanHash.ToString());
                        RelayTransaction(orphanTx);
                        vWorkQueue.push_back(orphanHash);
                    }
                    else if (!fMissingInputs2)
                    {
                        int nDos = 0;
                        if (stateDummy.IsInvalid(nDos) && nDos > 0)
                        {
                            // Punish peer that gave us an invalid orphan tx
                            Misbehaving(fromPeer, nDos);
                            setMisbehaving.insert(fromPeer);
                            LogPrint("mempool", "   invalid orphan tx %s\n", orphanHash.ToString());
                        }
                        // too-little-fee orphan
                        LogPrint("mempool", "   removed orphan tx %s\n", orphanHash.ToString());
                    }
                    mempool.check(pcoinsTip);
                }
            }

            BOOST_FOREACH(uint256 hash, vEraseQueue)
                EraseOrphanTx(hash);
        }
        else if (fMissingInputs)
        {
            AddOrphanTx(tx, pfrom->GetId());

            // DoS prevention: do not allow mapOrphanTransactions to grow unbounded
            unsigned int nMaxOrphanTx = (unsigned int)std::max((int64_t)0, GetArg("-maxorphantx", DEFAULT_MAX_ORPHAN_TRANSACTIONS));
            unsigned int nEvicted = LimitOrphanTxSize(nMaxOrphanTx);
            if (nEvicted > 0)
                LogPrint("mempool", "mapOrphan overflow, removed %u tx\n", nEvicted);
        } else if (pfrom->fWhitelisted) {
            // Always relay transactions received from whitelisted peers, even
            // if they are already in the mempool (allowing the node to function
            // as a gateway for nodes hidden behind it).
            RelayTransaction(tx);
        }
        int nDoS = 0;
        if (state.IsInvalid(nDoS))
        {
            LogPrint("mempool", "%s from peer=%d %s was not accepted into the memory pool: %s\n", tx.GetHash().ToString(),
                pfrom->id, pfrom->cleanSubVer,
                state.GetRejectReason());
            pfrom->PushMessage("reject", strCommand, state.GetRejectCode(),
                               state.GetRejectReason(), inv.hash);
            if (nDoS > 0)
                Misbehaving(pfrom->GetId(), nDoS);
        }
    }


    else if (strCommand == "headers" && !fImporting && !fReindex) // Ignore headers received while importing
    {
        std::vector<CBlockHeader> headers;

        // Bypass the normal CBlock deserialization, as we don't want to risk deserializing 2000 full blocks.
        unsigned int nCount = ReadCompactSize(vRecv);
        if (nCount > MAX_HEADERS_RESULTS) {
            Misbehaving(pfrom->GetId(), 20);
            return error("headers message size = %u", nCount);
        }
        headers.resize(nCount);
        for (unsigned int n = 0; n < nCount; n++) {
            vRecv >> headers[n];
            ReadCompactSize(vRecv); // ignore tx count; assume it is 0.
        }

        if (cclGlobals->dlog.get() != NULL) cclGlobals->dlog->OnNewHeaders(headers);

        LOCK(cs_main);

        if (nCount == 0) {
            // Nothing interesting. Stop asking this peers for more headers.
            return true;
        }

        CBlockIndex *pindexLast = NULL;
        BOOST_FOREACH(const CBlockHeader& header, headers) {
            CValidationState state;
            if (pindexLast != NULL && header.hashPrevBlock != pindexLast->GetBlockHash()) {
                Misbehaving(pfrom->GetId(), 20);
                return error("non-continuous headers sequence");
            }
            if (!AcceptBlockHeader(header, state, &pindexLast)) {
                int nDoS;
                if (state.IsInvalid(nDoS)) {
                    if (nDoS > 0)
                        Misbehaving(pfrom->GetId(), nDoS);
                    return error("invalid header received");
                }
            }
        }

        if (pindexLast)
            UpdateBlockAvailability(pfrom->GetId(), pindexLast->GetBlockHash());

        if (nCount == MAX_HEADERS_RESULTS && pindexLast) {
            // Headers message had its maximum size; the peer may have more headers.
            // TODO: optimize: if pindexLast is an ancestor of chainActive.Tip or pindexBestHeader, continue
            // from there instead.
            LogPrint("net", "more getheaders (%d) to end to peer=%d (startheight:%d)\n", pindexLast->nHeight, pfrom->id, pfrom->nStartingHeight);
            pfrom->PushMessage("getheaders", chainActive.GetLocator(pindexLast), uint256(0));
        }
    }

    else if (strCommand == "block" && !fImporting && !fReindex) // Ignore blocks received while importing
    {
        CBlock block;
        vRecv >> block;

        if (cclGlobals->dlog.get() != NULL) cclGlobals->dlog->OnNewBlock(block);

        CInv inv(MSG_BLOCK, block.GetHash());
        LogPrint("net", "received block %s peer=%d\n", inv.hash.ToString(), pfrom->id);

        pfrom->AddInventoryKnown(inv);

        CValidationState state;
        ProcessNewBlock(state, pfrom, &block);
        int nDoS;
        if (state.IsInvalid(nDoS)) {
            pfrom->PushMessage("reject", strCommand, state.GetRejectCode(),
                               state.GetRejectReason(), inv.hash);
            if (nDoS > 0) {
                LOCK(cs_main);
                Misbehaving(pfrom->GetId(), nDoS);
            }
        }

    }


    else if (strCommand == "getaddr")
    {
        pfrom->vAddrToSend.clear();
        vector<CAddress> vAddr = addrman.GetAddr();
        BOOST_FOREACH(const CAddress &addr, vAddr)
            pfrom->PushAddress(addr);
    }


    else if (strCommand == "mempool")
    {
        LOCK2(cs_main, pfrom->cs_filter);

        std::vector<uint256> vtxid;
        mempool.queryHashes(vtxid);
        vector<CInv> vInv;
        BOOST_FOREACH(uint256& hash, vtxid) {
            CInv inv(MSG_TX, hash);
            CTransaction tx;
            bool fInMemPool = mempool.lookup(hash, tx);
            if (!fInMemPool) continue; // another thread removed since queryHashes, maybe...
            if ((pfrom->pfilter && pfrom->pfilter->IsRelevantAndUpdate(tx)) ||
               (!pfrom->pfilter))
                vInv.push_back(inv);
            if (vInv.size() == MAX_INV_SZ) {
                pfrom->PushMessage("inv", vInv);
                vInv.clear();
            }
        }
        if (vInv.size() > 0)
            pfrom->PushMessage("inv", vInv);
    }


    else if (strCommand == "ping")
    {
        if (pfrom->nVersion > BIP0031_VERSION)
        {
            uint64_t nonce = 0;
            vRecv >> nonce;
            // Echo the message back with the nonce. This allows for two useful features:
            //
            // 1) A remote node can quickly check if the connection is operational
            // 2) Remote nodes can measure the latency of the network thread. If this node
            //    is overloaded it won't respond to pings quickly and the remote node can
            //    avoid sending us more work, like chain download requests.
            //
            // The nonce stops the remote getting confused between different pings: without
            // it, if the remote node sends a ping once per second and this node takes 5
            // seconds to respond to each, the 5th ping the remote sends would appear to
            // return very quickly.
            pfrom->PushMessage("pong", nonce);
        }
    }


    else if (strCommand == "pong")
    {
        int64_t pingUsecEnd = nTimeReceived;
        uint64_t nonce = 0;
        size_t nAvail = vRecv.in_avail();
        bool bPingFinished = false;
        std::string sProblem;

        if (nAvail >= sizeof(nonce)) {
            vRecv >> nonce;

            // Only process pong message if there is an outstanding ping (old ping without nonce should never pong)
            if (pfrom->nPingNonceSent != 0) {
                if (nonce == pfrom->nPingNonceSent) {
                    // Matching pong received, this ping is no longer outstanding
                    bPingFinished = true;
                    int64_t pingUsecTime = pingUsecEnd - pfrom->nPingUsecStart;
                    if (pingUsecTime > 0) {
                        // Successful ping time measurement, replace previous
                        pfrom->nPingUsecTime = pingUsecTime;
                    } else {
                        // This should never happen
                        sProblem = "Timing mishap";
                    }
                } else {
                    // Nonce mismatches are normal when pings are overlapping
                    sProblem = "Nonce mismatch";
                    if (nonce == 0) {
                        // This is most likely a bug in another implementation somewhere, cancel this ping
                        bPingFinished = true;
                        sProblem = "Nonce zero";
                    }
                }
            } else {
                sProblem = "Unsolicited pong without ping";
            }
        } else {
            // This is most likely a bug in another implementation somewhere, cancel this ping
            bPingFinished = true;
            sProblem = "Short payload";
        }

        if (!(sProblem.empty())) {
            LogPrint("net", "pong peer=%d %s: %s, %x expected, %x received, %u bytes\n",
                pfrom->id,
                pfrom->cleanSubVer,
                sProblem,
                pfrom->nPingNonceSent,
                nonce,
                nAvail);
        }
        if (bPingFinished) {
            pfrom->nPingNonceSent = 0;
        }
    }


    else if (strCommand == "alert")
    {
        CAlert alert;
        vRecv >> alert;

        uint256 alertHash = alert.GetHash();
        if (pfrom->setKnown.count(alertHash) == 0)
        {
            if (alert.ProcessAlert())
            {
                // Relay
                pfrom->setKnown.insert(alertHash);
                {
                    LOCK(cs_vNodes);
                    BOOST_FOREACH(CNode* pnode, vNodes)
                        alert.RelayTo(pnode);
                }
            }
            else {
                // Small DoS penalty so peers that send us lots of
                // duplicate/expired/invalid-signature/whatever alerts
                // eventually get banned.
                // This isn't a Misbehaving(100) (immediate ban) because the
                // peer might be an older or different implementation with
                // a different signature key, etc.
                Misbehaving(pfrom->GetId(), 10);
            }
        }
    }


    else if (strCommand == "filterload")
    {
        CBloomFilter filter;
        vRecv >> filter;

        if (!filter.IsWithinSizeConstraints())
            // There is no excuse for sending a too-large filter
            Misbehaving(pfrom->GetId(), 100);
        else
        {
            LOCK(pfrom->cs_filter);
            delete pfrom->pfilter;
            pfrom->pfilter = new CBloomFilter(filter);
            pfrom->pfilter->UpdateEmptyFull();
        }
        pfrom->fRelayTxes = true;
    }


    else if (strCommand == "filteradd")
    {
        vector<unsigned char> vData;
        vRecv >> vData;

        // Nodes must NEVER send a data item > 520 bytes (the max size for a script data object,
        // and thus, the maximum size any matched object can have) in a filteradd message
        if (vData.size() > MAX_SCRIPT_ELEMENT_SIZE)
        {
            Misbehaving(pfrom->GetId(), 100);
        } else {
            LOCK(pfrom->cs_filter);
            if (pfrom->pfilter)
                pfrom->pfilter->insert(vData);
            else
                Misbehaving(pfrom->GetId(), 100);
        }
    }


    else if (strCommand == "filterclear")
    {
        LOCK(pfrom->cs_filter);
        delete pfrom->pfilter;
        pfrom->pfilter = new CBloomFilter();
        pfrom->fRelayTxes = true;
    }


    else if (strCommand == "reject")
    {
        if (fDebug) {
            try {
                string strMsg; unsigned char ccode; string strReason;
                vRecv >> LIMITED_STRING(strMsg, CMessageHeader::COMMAND_SIZE) >> ccode >> LIMITED_STRING(strReason, 111);

                ostringstream ss;
                ss << strMsg << " code " << itostr(ccode) << ": " << strReason;

                if (strMsg == "block" || strMsg == "tx")
                {
                    uint256 hash;
                    vRecv >> hash;
                    ss << ": hash " << hash.ToString();
                }
                LogPrint("net", "Reject %s\n", SanitizeString(ss.str()));
            } catch (std::ios_base::failure& e) {
                // Avoid feedback loops by preventing reject messages from triggering a new reject message.
                LogPrint("net", "Unparseable reject message received\n");
            }
        }
    }

    else
    {
        // Ignore unknown commands for extensibility
        LogPrint("net", "Unknown command \"%s\" from peer=%d\n", SanitizeString(strCommand), pfrom->id);
    }


    // Update the last seen time for this node's address
    if (pfrom->fNetworkNode)
        if (strCommand == "version" || strCommand == "addr" || strCommand == "inv" || strCommand == "getdata" || strCommand == "ping")
            AddressCurrentlyConnected(pfrom->addr);


    return true;
}

// requires LOCK(cs_vRecvMsg)
bool ProcessMessages(CNode* pfrom)
{
    //if (fDebug)
    //    LogPrintf("ProcessMessages(%u messages)\n", pfrom->vRecvMsg.size());

    //
    // Message format
    //  (4) message start
    //  (12) command
    //  (4) size
    //  (4) checksum
    //  (x) data
    //
    bool fOk = true;

    if (!pfrom->vRecvGetData.empty())
        ProcessGetData(pfrom);

    // this maintains the order of responses
    if (!pfrom->vRecvGetData.empty()) return fOk;

    std::deque<CNetMessage>::iterator it = pfrom->vRecvMsg.begin();
    while (!pfrom->fDisconnect && it != pfrom->vRecvMsg.end()) {
        // Don't bother if send buffer is too full to respond anyway
        if (pfrom->nSendSize >= SendBufferSize())
            break;

        // get next message
        CNetMessage& msg = *it;

        //if (fDebug)
        //    LogPrintf("ProcessMessages(message %u msgsz, %u bytes, complete:%s)\n",
        //            msg.hdr.nMessageSize, msg.vRecv.size(),
        //            msg.complete() ? "Y" : "N");

        // end, if an incomplete message is found
        if (!msg.complete())
            break;

        // at this point, any failure means we can delete the current message
        it++;

        // Scan for message start
        if (memcmp(msg.hdr.pchMessageStart, Params().MessageStart(), MESSAGE_START_SIZE) != 0) {
            LogPrintf("PROCESSMESSAGE: INVALID MESSAGESTART %s peer=%d\n", msg.hdr.GetCommand(), pfrom->id);
            fOk = false;
            break;
        }

        // Read header
        CMessageHeader& hdr = msg.hdr;
        if (!hdr.IsValid())
        {
            LogPrintf("PROCESSMESSAGE: ERRORS IN HEADER %s peer=%d\n", hdr.GetCommand(), pfrom->id);
            continue;
        }
        string strCommand = hdr.GetCommand();

        // Message size
        unsigned int nMessageSize = hdr.nMessageSize;

        // Checksum
        CDataStream& vRecv = msg.vRecv;
        uint256 hash = Hash(vRecv.begin(), vRecv.begin() + nMessageSize);
        unsigned int nChecksum = 0;
        memcpy(&nChecksum, &hash, sizeof(nChecksum));
        if (nChecksum != hdr.nChecksum)
        {
            LogPrintf("ProcessMessages(%s, %u bytes) : CHECKSUM ERROR nChecksum=%08x hdr.nChecksum=%08x\n",
               strCommand, nMessageSize, nChecksum, hdr.nChecksum);
            continue;
        }

        // Process message
        bool fRet = false;
        try
        {
            fRet = ProcessMessage(pfrom, strCommand, vRecv, msg.nTime);
            boost::this_thread::interruption_point();
        }
        catch (std::ios_base::failure& e)
        {
            pfrom->PushMessage("reject", strCommand, REJECT_MALFORMED, string("error parsing message"));
            if (strstr(e.what(), "end of data"))
            {
                // Allow exceptions from under-length message on vRecv
                LogPrintf("ProcessMessages(%s, %u bytes) : Exception '%s' caught, normally caused by a message being shorter than its stated length\n", strCommand, nMessageSize, e.what());
            }
            else if (strstr(e.what(), "size too large"))
            {
                // Allow exceptions from over-long size
                LogPrintf("ProcessMessages(%s, %u bytes) : Exception '%s' caught\n", strCommand, nMessageSize, e.what());
            }
            else
            {
                PrintExceptionContinue(&e, "ProcessMessages()");
            }
        }
        catch (boost::thread_interrupted) {
            throw;
        }
        catch (std::exception& e) {
            PrintExceptionContinue(&e, "ProcessMessages()");
        } catch (...) {
            PrintExceptionContinue(NULL, "ProcessMessages()");
        }

        if (!fRet)
            LogPrintf("ProcessMessage(%s, %u bytes) FAILED peer=%d\n", strCommand, nMessageSize, pfrom->id);

        break;
    }

    // In case the connection got shut down, its receive buffer was wiped
    if (!pfrom->fDisconnect)
        pfrom->vRecvMsg.erase(pfrom->vRecvMsg.begin(), it);

    return fOk;
}


bool SendMessages(CNode* pto, bool fSendTrickle)
{
    {
        // Don't send anything until we get their version message
        if (pto->nVersion == 0)
            return true;

        //
        // Message: ping
        //
        bool pingSend = false;
        if (pto->fPingQueued) {
            // RPC ping request by user
            pingSend = true;
        }
        if (pto->nPingNonceSent == 0 && pto->nPingUsecStart + PING_INTERVAL * 1000000 < GetTimeMicros()) {
            // Ping automatically sent as a latency probe & keepalive.
            pingSend = true;
        }
        if (pingSend) {
            uint64_t nonce = 0;
            while (nonce == 0) {
                GetRandBytes((unsigned char*)&nonce, sizeof(nonce));
            }
            pto->fPingQueued = false;
            pto->nPingUsecStart = GetTimeMicros();
            if (pto->nVersion > BIP0031_VERSION) {
                pto->nPingNonceSent = nonce;
                pto->PushMessage("ping", nonce);
            } else {
                // Peer is too old to support ping command with nonce, pong will never arrive.
                pto->nPingNonceSent = 0;
                pto->PushMessage("ping");
            }
        }

        TRY_LOCK(cs_main, lockMain); // Acquire cs_main for IsInitialBlockDownload() and CNodeState()
        if (!lockMain)
            return true;

        // Address refresh broadcast
        static int64_t nLastRebroadcast;
        if (!IsInitialBlockDownload() && (GetTime() - nLastRebroadcast > 24 * 60 * 60))
        {
            LOCK(cs_vNodes);
            BOOST_FOREACH(CNode* pnode, vNodes)
            {
                // Periodically clear setAddrKnown to allow refresh broadcasts
                if (nLastRebroadcast)
                    pnode->setAddrKnown.clear();

                // Rebroadcast our address
                AdvertizeLocal(pnode);
            }
            if (!vNodes.empty())
                nLastRebroadcast = GetTime();
        }

        //
        // Message: addr
        //
        if (fSendTrickle)
        {
            vector<CAddress> vAddr;
            vAddr.reserve(pto->vAddrToSend.size());
            BOOST_FOREACH(const CAddress& addr, pto->vAddrToSend)
            {
                // returns true if wasn't already contained in the set
                if (pto->setAddrKnown.insert(addr).second)
                {
                    vAddr.push_back(addr);
                    // receiver rejects addr messages larger than 1000
                    if (vAddr.size() >= 1000)
                    {
                        pto->PushMessage("addr", vAddr);
                        vAddr.clear();
                    }
                }
            }
            pto->vAddrToSend.clear();
            if (!vAddr.empty())
                pto->PushMessage("addr", vAddr);
        }

        CNodeState &state = *State(pto->GetId());
        if (state.fShouldBan) {
            if (pto->fWhitelisted)
                LogPrintf("Warning: not punishing whitelisted peer %s!\n", pto->addr.ToString());
            else {
                pto->fDisconnect = true;
                if (pto->addr.IsLocal())
                    LogPrintf("Warning: not banning local peer %s!\n", pto->addr.ToString());
                else
                {
                    CNode::Ban(pto->addr);
                }
            }
            state.fShouldBan = false;
        }

        BOOST_FOREACH(const CBlockReject& reject, state.rejects)
            pto->PushMessage("reject", (string)"block", reject.chRejectCode, reject.strRejectReason, reject.hashBlock);
        state.rejects.clear();

        // Start block sync
        if (pindexBestHeader == NULL)
            pindexBestHeader = chainActive.Tip();
        bool fFetch = state.fPreferredDownload || (nPreferredDownload == 0 && !pto->fClient && !pto->fOneShot); // Download if this is a nice peer, or we have no nice peers and this one might do.
        if (!state.fSyncStarted && !pto->fClient && fFetch && !fImporting && !fReindex) {
            // Only actively request headers from a single peer, unless we're close to today.
            if (nSyncStarted == 0 || pindexBestHeader->GetBlockTime() > GetAdjustedTime() - 24 * 60 * 60) {
                state.fSyncStarted = true;
                nSyncStarted++;
                CBlockIndex *pindexStart = pindexBestHeader->pprev ? pindexBestHeader->pprev : pindexBestHeader;
                LogPrint("net", "initial getheaders (%d) to peer=%d (startheight:%d)\n", pindexStart->nHeight, pto->id, pto->nStartingHeight);
                pto->PushMessage("getheaders", chainActive.GetLocator(pindexStart), uint256(0));
            }
        }

        // Resend wallet transactions that haven't gotten in a block yet
        // Except during reindex, importing and IBD, when old wallet
        // transactions become unconfirmed and spams other nodes.
        if (!fReindex && !fImporting && !IsInitialBlockDownload())
        {
            g_signals.Broadcast();
        }

        //
        // Message: inventory
        //
        vector<CInv> vInv;
        vector<CInv> vInvWait;
        {
            LOCK(pto->cs_inventory);
            vInv.reserve(pto->vInventoryToSend.size());
            vInvWait.reserve(pto->vInventoryToSend.size());
            BOOST_FOREACH(const CInv& inv, pto->vInventoryToSend)
            {
                if (pto->setInventoryKnown.count(inv))
                    continue;

                // trickle out tx inv to protect privacy
                if (inv.type == MSG_TX && !fSendTrickle)
                {
                    // 1/4 of tx invs blast to all immediately
                    static uint256 hashSalt;
                    if (hashSalt == 0)
                        hashSalt = GetRandHash();
                    uint256 hashRand = inv.hash ^ hashSalt;
                    hashRand = Hash(BEGIN(hashRand), END(hashRand));
                    bool fTrickleWait = ((hashRand & 3) != 0);

                    if (fTrickleWait)
                    {
                        vInvWait.push_back(inv);
                        continue;
                    }
                }

                // returns true if wasn't already contained in the set
                if (pto->setInventoryKnown.insert(inv).second)
                {
                    vInv.push_back(inv);
                    if (vInv.size() >= 1000)
                    {
                        pto->PushMessage("inv", vInv);
                        vInv.clear();
                    }
                }
            }
            pto->vInventoryToSend = vInvWait;
        }
        if (!vInv.empty())
            pto->PushMessage("inv", vInv);

        // Detect whether we're stalling
        int64_t nNow = GetTimeMicros();
        if (!pto->fDisconnect && state.nStallingSince && state.nStallingSince < nNow - 1000000 * BLOCK_STALLING_TIMEOUT) {
            // Stalling only triggers when the block download window cannot move. During normal steady state,
            // the download window should be much larger than the to-be-downloaded set of blocks, so disconnection
            // should only happen during initial block download.
            LogPrintf("Peer=%d is stalling block download, disconnecting\n", pto->id);
            pto->fDisconnect = true;
        }

        //
        // Message: getdata (blocks)
        //
        vector<CInv> vGetData;
        if (!pto->fDisconnect && !pto->fClient && fFetch && state.nBlocksInFlight < MAX_BLOCKS_IN_TRANSIT_PER_PEER) {
            vector<CBlockIndex*> vToDownload;
            NodeId staller = -1;
            FindNextBlocksToDownload(pto->GetId(), MAX_BLOCKS_IN_TRANSIT_PER_PEER - state.nBlocksInFlight, vToDownload, staller);
            BOOST_FOREACH(CBlockIndex *pindex, vToDownload) {
                vGetData.push_back(CInv(MSG_BLOCK, pindex->GetBlockHash()));
                MarkBlockAsInFlight(pto->GetId(), pindex->GetBlockHash(), pindex);
                LogPrint("net", "Requesting block %s (%d) peer=%d\n", pindex->GetBlockHash().ToString(),
                    pindex->nHeight, pto->id);
            }
            if (state.nBlocksInFlight == 0 && staller != -1) {
                if (State(staller)->nStallingSince == 0) {
                    State(staller)->nStallingSince = nNow;
                    LogPrint("net", "Stall started peer=%d\n", staller);
                }
            }
        }

        //
        // Message: getdata (non-blocks)
        //
        while (!pto->fDisconnect && !pto->mapAskFor.empty() && (*pto->mapAskFor.begin()).first <= nNow)
        {
            const CInv& inv = (*pto->mapAskFor.begin()).second;
            if (!AlreadyHave(inv))
            {
                if (fDebug)
                    LogPrint("net", "Requesting %s peer=%d\n", inv.ToString(), pto->id);
                vGetData.push_back(inv);
                if (vGetData.size() >= 1000)
                {
                    pto->PushMessage("getdata", vGetData);
                    vGetData.clear();
                }
            }
            pto->mapAskFor.erase(pto->mapAskFor.begin());
        }
        if (!vGetData.empty())
            pto->PushMessage("getdata", vGetData);

    }
    return true;
}

bool CBlockUndo::WriteToDisk(CDiskBlockPos &pos, const uint256 &hashBlock)
{
    // Open history file to append
    CAutoFile fileout(OpenUndoFile(pos), SER_DISK, CLIENT_VERSION);
    if (fileout.IsNull())
        return error("CBlockUndo::WriteToDisk : OpenUndoFile failed");

    // Write index header
    unsigned int nSize = fileout.GetSerializeSize(*this);
    fileout << FLATDATA(Params().MessageStart()) << nSize;

    // Write undo data
    long fileOutPos = ftell(fileout.Get());
    if (fileOutPos < 0)
        return error("CBlockUndo::WriteToDisk : ftell failed");
    pos.nPos = (unsigned int)fileOutPos;
    fileout << *this;

    // calculate & write checksum
    CHashWriter hasher(SER_GETHASH, PROTOCOL_VERSION);
    hasher << hashBlock;
    hasher << *this;
    fileout << hasher.GetHash();

    // Flush stdio buffers and commit to disk before returning
    fflush(fileout.Get());
    if (!IsInitialBlockDownload())
        FileCommit(fileout.Get());

    return true;
}

bool CBlockUndo::ReadFromDisk(const CDiskBlockPos &pos, const uint256 &hashBlock)
{
    // Open history file to read
    CAutoFile filein(OpenUndoFile(pos, true), SER_DISK, CLIENT_VERSION);
    if (filein.IsNull())
        return error("CBlockUndo::ReadFromDisk : OpenBlockFile failed");

    // Read block
    uint256 hashChecksum;
    try {
        filein >> *this;
        filein >> hashChecksum;
    }
    catch (std::exception &e) {
        return error("%s : Deserialize or I/O error - %s", __func__, e.what());
    }

    // Verify checksum
    CHashWriter hasher(SER_GETHASH, PROTOCOL_VERSION);
    hasher << hashBlock;
    hasher << *this;
    if (hashChecksum != hasher.GetHash())
        return error("CBlockUndo::ReadFromDisk : Checksum mismatch");

    return true;
}

 std::string CBlockFileInfo::ToString() const {
     return strprintf("CBlockFileInfo(blocks=%u, size=%u, heights=%u...%u, time=%s...%s)", nBlocks, nSize, nHeightFirst, nHeightLast, DateTimeStrFormat("%Y-%m-%d", nTimeFirst), DateTimeStrFormat("%Y-%m-%d", nTimeLast));
 }




class CMainCleanup
{
public:
    CMainCleanup() {}
    ~CMainCleanup() {
        // block headers
        BlockMap::iterator it1 = mapBlockIndex.begin();
        for (; it1 != mapBlockIndex.end(); it1++)
            delete (*it1).second;
        mapBlockIndex.clear();

        // orphan transactions
        mapOrphanTransactions.clear();
        mapOrphanTransactionsByPrev.clear();
    }
} instance_of_cmaincleanup;<|MERGE_RESOLUTION|>--- conflicted
+++ resolved
@@ -2583,39 +2583,12 @@
     return true;
 }
 
-<<<<<<< HEAD
 // For simulations -- replicate the transaction processing done
 // in the message processing off the network.
 void ProcessTransaction(CTransaction &tx)
 {
     vector<uint256> vWorkQueue;
     vector<uint256> vEraseQueue;
-=======
-bool TestBlockValidity(CValidationState &state, const CBlock& block, CBlockIndex * const pindexPrev, bool fCheckPOW, bool fCheckMerkleRoot)
-{
-    AssertLockHeld(cs_main);
-    assert(pindexPrev == chainActive.Tip());
-
-    CCoinsViewCache viewNew(pcoinsTip);
-    CBlockIndex indexDummy(block);
-    indexDummy.pprev = pindexPrev;
-    indexDummy.nHeight = pindexPrev->nHeight + 1;
-
-    // NOTE: CheckBlockHeader is called by CheckBlock
-    if (!ContextualCheckBlockHeader(block, state, pindexPrev))
-        return false;
-    if (!CheckBlock(block, state, fCheckPOW, fCheckMerkleRoot))
-        return false;
-    if (!ContextualCheckBlock(block, state, pindexPrev))
-        return false;
-    if (!ConnectBlock(block, state, &indexDummy, viewNew, true))
-        return false;
-    assert(state.IsValid());
-
-    return true;
-}
-
->>>>>>> 6f9e67ac
 
     CInv inv(MSG_TX, tx.GetHash());
     LOCK(cs_main);
@@ -2676,6 +2649,35 @@
             LogPrint("processtx", "mapOrphan overflow, removed %u tx\n", nEvicted);
     }
 }
+
+bool TestBlockValidity(CValidationState &state, const CBlock& block, CBlockIndex * const pindexPrev, bool fCheckPOW, bool fCheckMerkleRoot)
+{
+    AssertLockHeld(cs_main);
+    assert(pindexPrev == chainActive.Tip());
+
+    CCoinsViewCache viewNew(pcoinsTip);
+    CBlockIndex indexDummy(block);
+    indexDummy.pprev = pindexPrev;
+    indexDummy.nHeight = pindexPrev->nHeight + 1;
+
+    // NOTE: CheckBlockHeader is called by CheckBlock
+    if (!ContextualCheckBlockHeader(block, state, pindexPrev))
+        return false;
+    if (!CheckBlock(block, state, fCheckPOW, fCheckMerkleRoot))
+        return false;
+    if (!ContextualCheckBlock(block, state, pindexPrev))
+        return false;
+    if (!ConnectBlock(block, state, &indexDummy, viewNew, true))
+        return false;
+    assert(state.IsValid());
+
+    return true;
+}
+
+
+
+
+
 
 
 
@@ -4692,6 +4694,7 @@
     return true;
 }
 
+
 bool CBlockUndo::WriteToDisk(CDiskBlockPos &pos, const uint256 &hashBlock)
 {
     // Open history file to append
@@ -4754,7 +4757,6 @@
  std::string CBlockFileInfo::ToString() const {
      return strprintf("CBlockFileInfo(blocks=%u, size=%u, heights=%u...%u, time=%s...%s)", nBlocks, nSize, nHeightFirst, nHeightLast, DateTimeStrFormat("%Y-%m-%d", nTimeFirst), DateTimeStrFormat("%Y-%m-%d", nTimeLast));
  }
-
 
 
 
