// Copyright (c) 2009-2016 The Bitcoin Core developers
// Distributed under the MIT software license, see the accompanying
// file COPYING or http://www.opensource.org/licenses/mit-license.php.

#include "rpc/server.h"

#include "chainparams.h"
#include "clientversion.h"
#include "core_io.h"
#include "validation.h"
#include "net.h"
#include "net_processing.h"
#include "netbase.h"
#include "policy/policy.h"
#include "protocol.h"
#include "sync.h"
#include "timedata.h"
#include "ui_interface.h"
#include "util.h"
#include "utilstrencodings.h"
#include "version.h"
#include "warnings.h"

#include <univalue.h>

UniValue getconnectioncount(const JSONRPCRequest& request)
{
    if (request.fHelp || request.params.size() != 0)
        throw std::runtime_error(
            "getconnectioncount\n"
            "\nReturns the number of connections to other nodes.\n"
            "\nResult:\n"
            "n          (numeric) The connection count\n"
            "\nExamples:\n"
            + HelpExampleCli("getconnectioncount", "")
            + HelpExampleRpc("getconnectioncount", "")
        );

    if(!g_connman)
        throw JSONRPCError(RPC_CLIENT_P2P_DISABLED, "Error: Peer-to-peer functionality missing or disabled");

    return (int)g_connman->GetNodeCount(CConnman::CONNECTIONS_ALL);
}

UniValue ping(const JSONRPCRequest& request)
{
    if (request.fHelp || request.params.size() != 0)
        throw std::runtime_error(
            "ping\n"
            "\nRequests that a ping be sent to all other nodes, to measure ping time.\n"
            "Results provided in getpeerinfo, pingtime and pingwait fields are decimal seconds.\n"
            "Ping command is handled in queue with all other commands, so it measures processing backlog, not just network ping.\n"
            "\nExamples:\n"
            + HelpExampleCli("ping", "")
            + HelpExampleRpc("ping", "")
        );

    if(!g_connman)
        throw JSONRPCError(RPC_CLIENT_P2P_DISABLED, "Error: Peer-to-peer functionality missing or disabled");

    // Request that each node send a ping during next message processing pass
    g_connman->ForEachNode([](CNode* pnode) {
        pnode->fPingQueued = true;
    });
    return NullUniValue;
}

UniValue getpeerinfo(const JSONRPCRequest& request)
{
    if (request.fHelp || request.params.size() != 0)
        throw std::runtime_error(
            "getpeerinfo\n"
            "\nReturns data about each connected network node as a json array of objects.\n"
            "\nResult:\n"
            "[\n"
            "  {\n"
            "    \"id\": n,                   (numeric) Peer index\n"
            "    \"addr\":\"host:port\",      (string) The IP address and port of the peer\n"
            "    \"addrbind\":\"ip:port\",    (string) Bind address of the connection to the peer\n"
            "    \"addrlocal\":\"ip:port\",   (string) Local address as reported by the peer\n"
            "    \"services\":\"xxxxxxxxxxxxxxxx\",   (string) The services offered\n"
            "    \"relaytxes\":true|false,    (boolean) Whether peer has asked us to relay transactions to it\n"
            "    \"lastsend\": ttt,           (numeric) The time in seconds since epoch (Jan 1 1970 GMT) of the last send\n"
            "    \"lastrecv\": ttt,           (numeric) The time in seconds since epoch (Jan 1 1970 GMT) of the last receive\n"
            "    \"bytessent\": n,            (numeric) The total bytes sent\n"
            "    \"bytesrecv\": n,            (numeric) The total bytes received\n"
            "    \"conntime\": ttt,           (numeric) The connection time in seconds since epoch (Jan 1 1970 GMT)\n"
            "    \"timeoffset\": ttt,         (numeric) The time offset in seconds\n"
            "    \"pingtime\": n,             (numeric) ping time (if available)\n"
            "    \"minping\": n,              (numeric) minimum observed ping time (if any at all)\n"
            "    \"pingwait\": n,             (numeric) ping wait (if non-zero)\n"
            "    \"version\": v,              (numeric) The peer version, such as 7001\n"
            "    \"subver\": \"/Satoshi:0.8.5/\",  (string) The string version\n"
            "    \"inbound\": true|false,     (boolean) Inbound (true) or Outbound (false)\n"
            "    \"addnode\": true|false,     (boolean) Whether connection was due to addnode and is using an addnode slot\n"
            "    \"startingheight\": n,       (numeric) The starting height (block) of the peer\n"
            "    \"banscore\": n,             (numeric) The ban score\n"
            "    \"synced_headers\": n,       (numeric) The last header we have in common with this peer\n"
            "    \"synced_blocks\": n,        (numeric) The last block we have in common with this peer\n"
            "    \"inflight\": [\n"
            "       n,                        (numeric) The heights of blocks we're currently asking from this peer\n"
            "       ...\n"
            "    ],\n"
            "    \"whitelisted\": true|false, (boolean) Whether the peer is whitelisted\n"
            "    \"bytessent_per_msg\": {\n"
            "       \"addr\": n,              (numeric) The total bytes sent aggregated by message type\n"
            "       ...\n"
            "    },\n"
            "    \"bytesrecv_per_msg\": {\n"
            "       \"addr\": n,              (numeric) The total bytes received aggregated by message type\n"
            "       ...\n"
            "    }\n"
            "  }\n"
            "  ,...\n"
            "]\n"
            "\nExamples:\n"
            + HelpExampleCli("getpeerinfo", "")
            + HelpExampleRpc("getpeerinfo", "")
        );

    if(!g_connman)
        throw JSONRPCError(RPC_CLIENT_P2P_DISABLED, "Error: Peer-to-peer functionality missing or disabled");

    std::vector<CNodeStats> vstats;
    g_connman->GetNodeStats(vstats);

    UniValue ret(UniValue::VARR);

    for (const CNodeStats& stats : vstats) {
        UniValue obj(UniValue::VOBJ);
        CNodeStateStats statestats;
        bool fStateStats = GetNodeStateStats(stats.nodeid, statestats);
        obj.push_back(Pair("id", stats.nodeid));
        obj.push_back(Pair("addr", stats.addrName));
        if (!(stats.addrLocal.empty()))
            obj.push_back(Pair("addrlocal", stats.addrLocal));
        if (stats.addrBind.IsValid())
            obj.push_back(Pair("addrbind", stats.addrBind.ToString()));
        obj.push_back(Pair("services", strprintf("%016x", stats.nServices)));
        obj.push_back(Pair("relaytxes", stats.fRelayTxes));
        obj.push_back(Pair("lastsend", stats.nLastSend));
        obj.push_back(Pair("lastrecv", stats.nLastRecv));
        obj.push_back(Pair("bytessent", stats.nSendBytes));
        obj.push_back(Pair("bytesrecv", stats.nRecvBytes));
        obj.push_back(Pair("conntime", stats.nTimeConnected));
        obj.push_back(Pair("timeoffset", stats.nTimeOffset));
        if (stats.dPingTime > 0.0)
            obj.push_back(Pair("pingtime", stats.dPingTime));
        if (stats.dMinPing < std::numeric_limits<int64_t>::max()/1e6)
            obj.push_back(Pair("minping", stats.dMinPing));
        if (stats.dPingWait > 0.0)
            obj.push_back(Pair("pingwait", stats.dPingWait));
        obj.push_back(Pair("version", stats.nVersion));
        // Use the sanitized form of subver here, to avoid tricksy remote peers from
        // corrupting or modifying the JSON output by putting special characters in
        // their ver message.
        obj.push_back(Pair("subver", stats.cleanSubVer));
        obj.push_back(Pair("inbound", stats.fInbound));
        obj.push_back(Pair("addnode", stats.fAddnode));
        obj.push_back(Pair("startingheight", stats.nStartingHeight));
        if (fStateStats) {
            obj.push_back(Pair("banscore", statestats.nMisbehavior));
            obj.push_back(Pair("synced_headers", statestats.nSyncHeight));
            obj.push_back(Pair("synced_blocks", statestats.nCommonHeight));
            UniValue heights(UniValue::VARR);
            for (int height : statestats.vHeightInFlight) {
                heights.push_back(height);
            }
            obj.push_back(Pair("inflight", heights));
        }
        obj.push_back(Pair("whitelisted", stats.fWhitelisted));

        UniValue sendPerMsgCmd(UniValue::VOBJ);
        for (const mapMsgCmdSize::value_type &i : stats.mapSendBytesPerMsgCmd) {
            if (i.second > 0)
                sendPerMsgCmd.push_back(Pair(i.first, i.second));
        }
        obj.push_back(Pair("bytessent_per_msg", sendPerMsgCmd));

        UniValue recvPerMsgCmd(UniValue::VOBJ);
        for (const mapMsgCmdSize::value_type &i : stats.mapRecvBytesPerMsgCmd) {
            if (i.second > 0)
                recvPerMsgCmd.push_back(Pair(i.first, i.second));
        }
        obj.push_back(Pair("bytesrecv_per_msg", recvPerMsgCmd));

        ret.push_back(obj);
    }

    return ret;
}

UniValue addnode(const JSONRPCRequest& request)
{
    std::string strCommand;
    if (request.params.size() == 2)
        strCommand = request.params[1].get_str();
    if (request.fHelp || request.params.size() != 2 ||
        (strCommand != "onetry" && strCommand != "add" && strCommand != "remove"))
        throw std::runtime_error(
            "addnode \"node\" \"add|remove|onetry\"\n"
            "\nAttempts to add or remove a node from the addnode list.\n"
            "Or try a connection to a node once.\n"
            "\nArguments:\n"
            "1. \"node\"     (string, required) The node (see getpeerinfo for nodes)\n"
            "2. \"command\"  (string, required) 'add' to add a node to the list, 'remove' to remove a node from the list, 'onetry' to try a connection to the node once\n"
            "\nExamples:\n"
            + HelpExampleCli("addnode", "\"192.168.0.6:8333\" \"onetry\"")
            + HelpExampleRpc("addnode", "\"192.168.0.6:8333\", \"onetry\"")
        );

    if(!g_connman)
        throw JSONRPCError(RPC_CLIENT_P2P_DISABLED, "Error: Peer-to-peer functionality missing or disabled");

    std::string strNode = request.params[0].get_str();

    if (strCommand == "onetry")
    {
        CAddress addr;
        g_connman->OpenNetworkConnection(addr, false, nullptr, strNode.c_str());
        return NullUniValue;
    }

    if (strCommand == "add")
    {
        if(!g_connman->AddNode(strNode))
            throw JSONRPCError(RPC_CLIENT_NODE_ALREADY_ADDED, "Error: Node already added");
    }
    else if(strCommand == "remove")
    {
        if(!g_connman->RemoveAddedNode(strNode))
            throw JSONRPCError(RPC_CLIENT_NODE_NOT_ADDED, "Error: Node has not been added.");
    }

    return NullUniValue;
}

UniValue disconnectnode(const JSONRPCRequest& request)
{
<<<<<<< HEAD
    if (request.fHelp || request.params.size() != 1)
        throw std::runtime_error(
            "disconnectnode \"address\" \n"
            "\nImmediately disconnects from the specified node.\n"
            "\nArguments:\n"
            "1. \"address\"     (string, required) The IP address/port of the node\n"
=======
    if (request.fHelp || request.params.size() == 0 || request.params.size() >= 3)
        throw std::runtime_error(
            "disconnectnode \"[address]\" [nodeid]\n"
            "\nImmediately disconnects from the specified peer node.\n"
            "\nStrictly one out of 'address' and 'nodeid' can be provided to identify the node.\n"
            "\nTo disconnect by nodeid, either set 'address' to the empty string, or call using the named 'nodeid' argument only.\n"
            "\nArguments:\n"
            "1. \"address\"     (string, optional) The IP address/port of the node\n"
            "2. \"nodeid\"      (number, optional) The node ID (see getpeerinfo for node IDs)\n"
>>>>>>> 3751912e
            "\nExamples:\n"
            + HelpExampleCli("disconnectnode", "\"192.168.0.6:8333\"")
            + HelpExampleCli("disconnectnode", "\"\" 1")
            + HelpExampleRpc("disconnectnode", "\"192.168.0.6:8333\"")
            + HelpExampleRpc("disconnectnode", "\"\", 1")
        );

    if(!g_connman)
        throw JSONRPCError(RPC_CLIENT_P2P_DISABLED, "Error: Peer-to-peer functionality missing or disabled");

    bool success;
    const UniValue &address_arg = request.params[0];
    const UniValue &id_arg = request.params.size() < 2 ? NullUniValue : request.params[1];

    if (!address_arg.isNull() && id_arg.isNull()) {
        /* handle disconnect-by-address */
        success = g_connman->DisconnectNode(address_arg.get_str());
    } else if (!id_arg.isNull() && (address_arg.isNull() || (address_arg.isStr() && address_arg.get_str().empty()))) {
        /* handle disconnect-by-id */
        NodeId nodeid = (NodeId) id_arg.get_int64();
        success = g_connman->DisconnectNode(nodeid);
    } else {
        throw JSONRPCError(RPC_INVALID_PARAMS, "Only one of address and nodeid should be provided.");
    }

    if (!success) {
        throw JSONRPCError(RPC_CLIENT_NODE_NOT_CONNECTED, "Node not found in connected nodes");
    }

    return NullUniValue;
}

UniValue getaddednodeinfo(const JSONRPCRequest& request)
{
    if (request.fHelp || request.params.size() > 1)
        throw std::runtime_error(
            "getaddednodeinfo ( \"node\" )\n"
            "\nReturns information about the given added node, or all added nodes\n"
            "(note that onetry addnodes are not listed here)\n"
            "\nArguments:\n"
            "1. \"node\"   (string, optional) If provided, return information about this specific node, otherwise all nodes are returned.\n"
            "\nResult:\n"
            "[\n"
            "  {\n"
            "    \"addednode\" : \"192.168.0.201\",   (string) The node IP address or name (as provided to addnode)\n"
            "    \"connected\" : true|false,          (boolean) If connected\n"
            "    \"addresses\" : [                    (list of objects) Only when connected = true\n"
            "       {\n"
            "         \"address\" : \"192.168.0.201:8333\",  (string) The bitcoin server IP and port we're connected to\n"
            "         \"connected\" : \"outbound\"           (string) connection, inbound or outbound\n"
            "       }\n"
            "     ]\n"
            "  }\n"
            "  ,...\n"
            "]\n"
            "\nExamples:\n"
            + HelpExampleCli("getaddednodeinfo", "\"192.168.0.201\"")
            + HelpExampleRpc("getaddednodeinfo", "\"192.168.0.201\"")
        );

    if(!g_connman)
        throw JSONRPCError(RPC_CLIENT_P2P_DISABLED, "Error: Peer-to-peer functionality missing or disabled");

    std::vector<AddedNodeInfo> vInfo = g_connman->GetAddedNodeInfo();

    if (request.params.size() == 1 && !request.params[0].isNull()) {
        bool found = false;
        for (const AddedNodeInfo& info : vInfo) {
            if (info.strAddedNode == request.params[0].get_str()) {
                vInfo.assign(1, info);
                found = true;
                break;
            }
        }
        if (!found) {
            throw JSONRPCError(RPC_CLIENT_NODE_NOT_ADDED, "Error: Node has not been added.");
        }
    }

    UniValue ret(UniValue::VARR);

    for (const AddedNodeInfo& info : vInfo) {
        UniValue obj(UniValue::VOBJ);
        obj.push_back(Pair("addednode", info.strAddedNode));
        obj.push_back(Pair("connected", info.fConnected));
        UniValue addresses(UniValue::VARR);
        if (info.fConnected) {
            UniValue address(UniValue::VOBJ);
            address.push_back(Pair("address", info.resolvedAddress.ToString()));
            address.push_back(Pair("connected", info.fInbound ? "inbound" : "outbound"));
            addresses.push_back(address);
        }
        obj.push_back(Pair("addresses", addresses));
        ret.push_back(obj);
    }

    return ret;
}

UniValue getnettotals(const JSONRPCRequest& request)
{
    if (request.fHelp || request.params.size() > 0)
        throw std::runtime_error(
            "getnettotals\n"
            "\nReturns information about network traffic, including bytes in, bytes out,\n"
            "and current time.\n"
            "\nResult:\n"
            "{\n"
            "  \"totalbytesrecv\": n,   (numeric) Total bytes received\n"
            "  \"totalbytessent\": n,   (numeric) Total bytes sent\n"
            "  \"timemillis\": t,       (numeric) Current UNIX time in milliseconds\n"
            "  \"uploadtarget\":\n"
            "  {\n"
            "    \"timeframe\": n,                         (numeric) Length of the measuring timeframe in seconds\n"
            "    \"target\": n,                            (numeric) Target in bytes\n"
            "    \"target_reached\": true|false,           (boolean) True if target is reached\n"
            "    \"serve_historical_blocks\": true|false,  (boolean) True if serving historical blocks\n"
            "    \"bytes_left_in_cycle\": t,               (numeric) Bytes left in current time cycle\n"
            "    \"time_left_in_cycle\": t                 (numeric) Seconds left in current time cycle\n"
            "  }\n"
            "}\n"
            "\nExamples:\n"
            + HelpExampleCli("getnettotals", "")
            + HelpExampleRpc("getnettotals", "")
       );
    if(!g_connman)
        throw JSONRPCError(RPC_CLIENT_P2P_DISABLED, "Error: Peer-to-peer functionality missing or disabled");

    UniValue obj(UniValue::VOBJ);
    obj.push_back(Pair("totalbytesrecv", g_connman->GetTotalBytesRecv()));
    obj.push_back(Pair("totalbytessent", g_connman->GetTotalBytesSent()));
    obj.push_back(Pair("timemillis", GetTimeMillis()));

    UniValue outboundLimit(UniValue::VOBJ);
    outboundLimit.push_back(Pair("timeframe", g_connman->GetMaxOutboundTimeframe()));
    outboundLimit.push_back(Pair("target", g_connman->GetMaxOutboundTarget()));
    outboundLimit.push_back(Pair("target_reached", g_connman->OutboundTargetReached(false)));
    outboundLimit.push_back(Pair("serve_historical_blocks", !g_connman->OutboundTargetReached(true)));
    outboundLimit.push_back(Pair("bytes_left_in_cycle", g_connman->GetOutboundTargetBytesLeft()));
    outboundLimit.push_back(Pair("time_left_in_cycle", g_connman->GetMaxOutboundTimeLeftInCycle()));
    obj.push_back(Pair("uploadtarget", outboundLimit));
    return obj;
}

static UniValue GetNetworksInfo()
{
    UniValue networks(UniValue::VARR);
    for(int n=0; n<NET_MAX; ++n)
    {
        enum Network network = static_cast<enum Network>(n);
        if(network == NET_UNROUTABLE || network == NET_INTERNAL)
            continue;
        proxyType proxy;
        UniValue obj(UniValue::VOBJ);
        GetProxy(network, proxy);
        obj.push_back(Pair("name", GetNetworkName(network)));
        obj.push_back(Pair("limited", IsLimited(network)));
        obj.push_back(Pair("reachable", IsReachable(network)));
        obj.push_back(Pair("proxy", proxy.IsValid() ? proxy.proxy.ToStringIPPort() : std::string()));
        obj.push_back(Pair("proxy_randomize_credentials", proxy.randomize_credentials));
        networks.push_back(obj);
    }
    return networks;
}

UniValue getnetworkinfo(const JSONRPCRequest& request)
{
    if (request.fHelp || request.params.size() != 0)
        throw std::runtime_error(
            "getnetworkinfo\n"
            "Returns an object containing various state info regarding P2P networking.\n"
            "\nResult:\n"
            "{\n"
            "  \"version\": xxxxx,                      (numeric) the server version\n"
            "  \"subversion\": \"/Satoshi:x.x.x/\",     (string) the server subversion string\n"
            "  \"protocolversion\": xxxxx,              (numeric) the protocol version\n"
            "  \"localservices\": \"xxxxxxxxxxxxxxxx\", (string) the services we offer to the network\n"
            "  \"localrelay\": true|false,              (bool) true if transaction relay is requested from peers\n"
            "  \"timeoffset\": xxxxx,                   (numeric) the time offset\n"
            "  \"connections\": xxxxx,                  (numeric) the number of connections\n"
            "  \"networkactive\": true|false,           (bool) whether p2p networking is enabled\n"
            "  \"networks\": [                          (array) information per network\n"
            "  {\n"
            "    \"name\": \"xxx\",                     (string) network (ipv4, ipv6 or onion)\n"
            "    \"limited\": true|false,               (boolean) is the network limited using -onlynet?\n"
            "    \"reachable\": true|false,             (boolean) is the network reachable?\n"
            "    \"proxy\": \"host:port\"               (string) the proxy that is used for this network, or empty if none\n"
            "    \"proxy_randomize_credentials\": true|false,  (string) Whether randomized credentials are used\n"
            "  }\n"
            "  ,...\n"
            "  ],\n"
            "  \"relayfee\": x.xxxxxxxx,                (numeric) minimum relay fee for transactions in " + CURRENCY_UNIT + "/kB\n"
            "  \"incrementalfee\": x.xxxxxxxx,          (numeric) minimum fee increment for mempool limiting or BIP 125 replacement in " + CURRENCY_UNIT + "/kB\n"
            "  \"localaddresses\": [                    (array) list of local addresses\n"
            "  {\n"
            "    \"address\": \"xxxx\",                 (string) network address\n"
            "    \"port\": xxx,                         (numeric) network port\n"
            "    \"score\": xxx                         (numeric) relative score\n"
            "  }\n"
            "  ,...\n"
            "  ]\n"
            "  \"warnings\": \"...\"                    (string) any network warnings\n"
            "}\n"
            "\nExamples:\n"
            + HelpExampleCli("getnetworkinfo", "")
            + HelpExampleRpc("getnetworkinfo", "")
        );

    LOCK(cs_main);
    UniValue obj(UniValue::VOBJ);
    obj.push_back(Pair("version",       CLIENT_VERSION));
    obj.push_back(Pair("subversion",    strSubVersion));
    obj.push_back(Pair("protocolversion",PROTOCOL_VERSION));
    if(g_connman)
        obj.push_back(Pair("localservices", strprintf("%016x", g_connman->GetLocalServices())));
    obj.push_back(Pair("localrelay",     fRelayTxes));
    obj.push_back(Pair("timeoffset",    GetTimeOffset()));
    if (g_connman) {
        obj.push_back(Pair("networkactive", g_connman->GetNetworkActive()));
        obj.push_back(Pair("connections",   (int)g_connman->GetNodeCount(CConnman::CONNECTIONS_ALL)));
    }
    obj.push_back(Pair("networks",      GetNetworksInfo()));
    obj.push_back(Pair("relayfee",      ValueFromAmount(::minRelayTxFee.GetFeePerK())));
    obj.push_back(Pair("incrementalfee", ValueFromAmount(::incrementalRelayFee.GetFeePerK())));
    UniValue localAddresses(UniValue::VARR);
    {
        LOCK(cs_mapLocalHost);
        for (const std::pair<CNetAddr, LocalServiceInfo> &item : mapLocalHost)
        {
            UniValue rec(UniValue::VOBJ);
            rec.push_back(Pair("address", item.first.ToString()));
            rec.push_back(Pair("port", item.second.nPort));
            rec.push_back(Pair("score", item.second.nScore));
            localAddresses.push_back(rec);
        }
    }
    obj.push_back(Pair("localaddresses", localAddresses));
    obj.push_back(Pair("warnings",       GetWarnings("statusbar")));
    return obj;
}

UniValue setban(const JSONRPCRequest& request)
{
    std::string strCommand;
    if (request.params.size() >= 2)
        strCommand = request.params[1].get_str();
    if (request.fHelp || request.params.size() < 2 ||
        (strCommand != "add" && strCommand != "remove"))
        throw std::runtime_error(
                            "setban \"subnet\" \"add|remove\" (bantime) (absolute)\n"
                            "\nAttempts to add or remove an IP/Subnet from the banned list.\n"
                            "\nArguments:\n"
                            "1. \"subnet\"       (string, required) The IP/Subnet (see getpeerinfo for nodes IP) with an optional netmask (default is /32 = single IP)\n"
                            "2. \"command\"      (string, required) 'add' to add an IP/Subnet to the list, 'remove' to remove an IP/Subnet from the list\n"
                            "3. \"bantime\"      (numeric, optional) time in seconds how long (or until when if [absolute] is set) the IP is banned (0 or empty means using the default time of 24h which can also be overwritten by the -bantime startup argument)\n"
                            "4. \"absolute\"     (boolean, optional) If set, the bantime must be an absolute timestamp in seconds since epoch (Jan 1 1970 GMT)\n"
                            "\nExamples:\n"
                            + HelpExampleCli("setban", "\"192.168.0.6\" \"add\" 86400")
                            + HelpExampleCli("setban", "\"192.168.0.0/24\" \"add\"")
                            + HelpExampleRpc("setban", "\"192.168.0.6\", \"add\", 86400")
                            );
    if(!g_connman)
        throw JSONRPCError(RPC_CLIENT_P2P_DISABLED, "Error: Peer-to-peer functionality missing or disabled");

    CSubNet subNet;
    CNetAddr netAddr;
    bool isSubnet = false;

    if (request.params[0].get_str().find("/") != std::string::npos)
        isSubnet = true;

    if (!isSubnet) {
        CNetAddr resolved;
        LookupHost(request.params[0].get_str().c_str(), resolved, false);
        netAddr = resolved;
    }
    else
        LookupSubNet(request.params[0].get_str().c_str(), subNet);

    if (! (isSubnet ? subNet.IsValid() : netAddr.IsValid()) )
        throw JSONRPCError(RPC_CLIENT_INVALID_IP_OR_SUBNET, "Error: Invalid IP/Subnet");

    if (strCommand == "add")
    {
        if (isSubnet ? g_connman->IsBanned(subNet) : g_connman->IsBanned(netAddr))
            throw JSONRPCError(RPC_CLIENT_NODE_ALREADY_ADDED, "Error: IP/Subnet already banned");

        int64_t banTime = 0; //use standard bantime if not specified
        if (request.params.size() >= 3 && !request.params[2].isNull())
            banTime = request.params[2].get_int64();

        bool absolute = false;
        if (request.params.size() == 4 && request.params[3].isTrue())
            absolute = true;

        isSubnet ? g_connman->Ban(subNet, BanReasonManuallyAdded, banTime, absolute) : g_connman->Ban(netAddr, BanReasonManuallyAdded, banTime, absolute);
    }
    else if(strCommand == "remove")
    {
        if (!( isSubnet ? g_connman->Unban(subNet) : g_connman->Unban(netAddr) ))
            throw JSONRPCError(RPC_CLIENT_INVALID_IP_OR_SUBNET, "Error: Unban failed. Requested address/subnet was not previously banned.");
    }
    return NullUniValue;
}

UniValue listbanned(const JSONRPCRequest& request)
{
    if (request.fHelp || request.params.size() != 0)
        throw std::runtime_error(
                            "listbanned\n"
                            "\nList all banned IPs/Subnets.\n"
                            "\nExamples:\n"
                            + HelpExampleCli("listbanned", "")
                            + HelpExampleRpc("listbanned", "")
                            );

    if(!g_connman)
        throw JSONRPCError(RPC_CLIENT_P2P_DISABLED, "Error: Peer-to-peer functionality missing or disabled");

    banmap_t banMap;
    g_connman->GetBanned(banMap);

    UniValue bannedAddresses(UniValue::VARR);
    for (banmap_t::iterator it = banMap.begin(); it != banMap.end(); it++)
    {
        CBanEntry banEntry = (*it).second;
        UniValue rec(UniValue::VOBJ);
        rec.push_back(Pair("address", (*it).first.ToString()));
        rec.push_back(Pair("banned_until", banEntry.nBanUntil));
        rec.push_back(Pair("ban_created", banEntry.nCreateTime));
        rec.push_back(Pair("ban_reason", banEntry.banReasonToString()));

        bannedAddresses.push_back(rec);
    }

    return bannedAddresses;
}

UniValue clearbanned(const JSONRPCRequest& request)
{
    if (request.fHelp || request.params.size() != 0)
        throw std::runtime_error(
                            "clearbanned\n"
                            "\nClear all banned IPs.\n"
                            "\nExamples:\n"
                            + HelpExampleCli("clearbanned", "")
                            + HelpExampleRpc("clearbanned", "")
                            );
    if(!g_connman)
        throw JSONRPCError(RPC_CLIENT_P2P_DISABLED, "Error: Peer-to-peer functionality missing or disabled");

    g_connman->ClearBanned();

    return NullUniValue;
}

UniValue setnetworkactive(const JSONRPCRequest& request)
{
    if (request.fHelp || request.params.size() != 1) {
        throw std::runtime_error(
            "setnetworkactive true|false\n"
            "\nDisable/enable all p2p network activity.\n"
            "\nArguments:\n"
            "1. \"state\"        (boolean, required) true to enable networking, false to disable\n"
        );
    }

    if (!g_connman) {
        throw JSONRPCError(RPC_CLIENT_P2P_DISABLED, "Error: Peer-to-peer functionality missing or disabled");
    }

    g_connman->SetNetworkActive(request.params[0].get_bool());

    return g_connman->GetNetworkActive();
}

static const CRPCCommand commands[] =
{ //  category              name                      actor (function)         okSafeMode
  //  --------------------- ------------------------  -----------------------  ----------
    { "network",            "getconnectioncount",     &getconnectioncount,     true,  {} },
    { "network",            "ping",                   &ping,                   true,  {} },
    { "network",            "getpeerinfo",            &getpeerinfo,            true,  {} },
    { "network",            "addnode",                &addnode,                true,  {"node","command"} },
<<<<<<< HEAD
    { "network",            "disconnectnode",         &disconnectnode,         true,  {"address"} },
=======
    { "network",            "disconnectnode",         &disconnectnode,         true,  {"address", "nodeid"} },
>>>>>>> 3751912e
    { "network",            "getaddednodeinfo",       &getaddednodeinfo,       true,  {"node"} },
    { "network",            "getnettotals",           &getnettotals,           true,  {} },
    { "network",            "getnetworkinfo",         &getnetworkinfo,         true,  {} },
    { "network",            "setban",                 &setban,                 true,  {"subnet", "command", "bantime", "absolute"} },
    { "network",            "listbanned",             &listbanned,             true,  {} },
    { "network",            "clearbanned",            &clearbanned,            true,  {} },
    { "network",            "setnetworkactive",       &setnetworkactive,       true,  {"state"} },
};

void RegisterNetRPCCommands(CRPCTable &t)
{
    for (unsigned int vcidx = 0; vcidx < ARRAYLEN(commands); vcidx++)
        t.appendCommand(commands[vcidx].name, &commands[vcidx]);
}<|MERGE_RESOLUTION|>--- conflicted
+++ resolved
@@ -237,14 +237,6 @@
 
 UniValue disconnectnode(const JSONRPCRequest& request)
 {
-<<<<<<< HEAD
-    if (request.fHelp || request.params.size() != 1)
-        throw std::runtime_error(
-            "disconnectnode \"address\" \n"
-            "\nImmediately disconnects from the specified node.\n"
-            "\nArguments:\n"
-            "1. \"address\"     (string, required) The IP address/port of the node\n"
-=======
     if (request.fHelp || request.params.size() == 0 || request.params.size() >= 3)
         throw std::runtime_error(
             "disconnectnode \"[address]\" [nodeid]\n"
@@ -254,7 +246,6 @@
             "\nArguments:\n"
             "1. \"address\"     (string, optional) The IP address/port of the node\n"
             "2. \"nodeid\"      (number, optional) The node ID (see getpeerinfo for node IDs)\n"
->>>>>>> 3751912e
             "\nExamples:\n"
             + HelpExampleCli("disconnectnode", "\"192.168.0.6:8333\"")
             + HelpExampleCli("disconnectnode", "\"\" 1")
@@ -638,11 +629,7 @@
     { "network",            "ping",                   &ping,                   true,  {} },
     { "network",            "getpeerinfo",            &getpeerinfo,            true,  {} },
     { "network",            "addnode",                &addnode,                true,  {"node","command"} },
-<<<<<<< HEAD
-    { "network",            "disconnectnode",         &disconnectnode,         true,  {"address"} },
-=======
     { "network",            "disconnectnode",         &disconnectnode,         true,  {"address", "nodeid"} },
->>>>>>> 3751912e
     { "network",            "getaddednodeinfo",       &getaddednodeinfo,       true,  {"node"} },
     { "network",            "getnettotals",           &getnettotals,           true,  {} },
     { "network",            "getnetworkinfo",         &getnetworkinfo,         true,  {} },
