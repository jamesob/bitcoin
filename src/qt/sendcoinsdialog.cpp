--- conflicted
+++ resolved
@@ -267,19 +267,6 @@
 }
 
 
-<<<<<<< HEAD
-=======
-void SendCoinsDialog::handleURI(const QUrl *uri)
-{
-    SendCoinsRecipient rv;
-    if(!GUIUtil::parseBitcoinURI(uri, &rv))
-    {
-        return;
-    }
-    pasteEntry(rv);
-}
-
->>>>>>> e73b792b
 void SendCoinsDialog::handleURI(const QString &uri)
 {
     SendCoinsRecipient rv;
