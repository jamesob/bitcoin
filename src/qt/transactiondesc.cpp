// Copyright (c) 2011-2017 The Bitcoin Core developers
// Distributed under the MIT software license, see the accompanying
// file COPYING or http://www.opensource.org/licenses/mit-license.php.

#include <qt/transactiondesc.h>

#include <qt/bitcoinunits.h>
#include <qt/guiutil.h>
#include <qt/paymentserver.h>
#include <qt/transactionrecord.h>

#include <consensus/consensus.h>
#include <interface/node.h>
#include <key_io.h>
#include <validation.h>
#include <script/script.h>
#include <timedata.h>
#include <util.h>
#include <wallet/db.h>
#include <wallet/wallet.h>
#include <policy/policy.h>

#include <stdint.h>
#include <string>

<<<<<<< HEAD
QString TransactionDesc::FormatTxStatus(interface::Chain::Lock& locked_chain, const CWalletTx& wtx)
=======
QString TransactionDesc::FormatTxStatus(const interface::WalletTx& wtx, const interface::WalletTxStatus& status, bool inMempool, int numBlocks, int64_t adjustedTime)
>>>>>>> b39555ae
{
    if (!status.is_final)
    {
        if (wtx.tx->nLockTime < LOCKTIME_THRESHOLD)
            return tr("Open for %n more block(s)", "", wtx.tx->nLockTime - numBlocks);
        else
            return tr("Open until %1").arg(GUIUtil::dateTimeStr(wtx.tx->nLockTime));
    }
    else
    {
<<<<<<< HEAD
        int nDepth = wtx.GetDepthInMainChain(locked_chain);
=======
        int nDepth = status.depth_in_main_chain;
>>>>>>> b39555ae
        if (nDepth < 0)
            return tr("conflicted with a transaction with %1 confirmations").arg(-nDepth);
        else if (adjustedTime - status.time_received > 2 * 60 && status.request_count == 0)
            return tr("%1/offline").arg(nDepth);
        else if (nDepth == 0)
            return tr("0/unconfirmed, %1").arg((inMempool ? tr("in memory pool") : tr("not in memory pool"))) + (status.is_abandoned ? ", "+tr("abandoned") : "");
        else if (nDepth < 6)
            return tr("%1/unconfirmed").arg(nDepth);
        else
            return tr("%1 confirmations").arg(nDepth);
    }
}

QString TransactionDesc::toHTML(interface::Node& node, interface::Wallet& wallet, TransactionRecord *rec, int unit)
{
    int numBlocks;
    int64_t adjustedTime;
    interface::WalletTxStatus status;
    interface::WalletOrderForm orderForm;
    bool inMempool;
    interface::WalletTx wtx = wallet.getWalletTxDetails(rec->hash, status, orderForm, inMempool, numBlocks, adjustedTime);

    QString strHTML;

<<<<<<< HEAD
    auto locked_chain = wallet->chain().lock();
    LOCK(wallet->cs_wallet);
    strHTML.reserve(4000);
    strHTML += "<html><font face='verdana, arial, helvetica, sans-serif'>";

    int64_t nTime = wtx.GetTxTime();
    CAmount nCredit = wtx.GetCredit(*locked_chain, ISMINE_ALL);
    CAmount nDebit = wtx.GetDebit(ISMINE_ALL);
    CAmount nNet = nCredit - nDebit;

    strHTML += "<b>" + tr("Status") + ":</b> " + FormatTxStatus(*locked_chain, wtx);
    int nRequests = wtx.GetRequestCount();
=======
    strHTML.reserve(4000);
    strHTML += "<html><font face='verdana, arial, helvetica, sans-serif'>";

    int64_t nTime = wtx.time;
    CAmount nCredit = wtx.credit;
    CAmount nDebit = wtx.debit;
    CAmount nNet = nCredit - nDebit;

    strHTML += "<b>" + tr("Status") + ":</b> " + FormatTxStatus(wtx, status, inMempool, numBlocks, adjustedTime);
    int nRequests = status.request_count;
>>>>>>> b39555ae
    if (nRequests != -1)
    {
        if (nRequests == 0)
            strHTML += tr(", has not been successfully broadcast yet");
        else if (nRequests > 0)
            strHTML += tr(", broadcast through %n node(s)", "", nRequests);
    }
    strHTML += "<br>";

    strHTML += "<b>" + tr("Date") + ":</b> " + (nTime ? GUIUtil::dateTimeStr(nTime) : "") + "<br>";

    //
    // From
    //
    if (wtx.is_coinbase)
    {
        strHTML += "<b>" + tr("Source") + ":</b> " + tr("Generated") + "<br>";
    }
    else if (wtx.value_map.count("from") && !wtx.value_map["from"].empty())
    {
        // Online transaction
        strHTML += "<b>" + tr("From") + ":</b> " + GUIUtil::HtmlEscape(wtx.value_map["from"]) + "<br>";
    }
    else
    {
        // Offline transaction
        if (nNet > 0)
        {
            // Credit
            CTxDestination address = DecodeDestination(rec->address);
            if (IsValidDestination(address)) {
                std::string name;
                isminetype ismine;
                if (wallet.getAddress(address, &name, &ismine))
                {
                    strHTML += "<b>" + tr("From") + ":</b> " + tr("unknown") + "<br>";
                    strHTML += "<b>" + tr("To") + ":</b> ";
                    strHTML += GUIUtil::HtmlEscape(rec->address);
                    QString addressOwned = ismine == ISMINE_SPENDABLE ? tr("own address") : tr("watch-only");
                    if (!name.empty())
                        strHTML += " (" + addressOwned + ", " + tr("label") + ": " + GUIUtil::HtmlEscape(name) + ")";
                    else
                        strHTML += " (" + addressOwned + ")";
                    strHTML += "<br>";
                }
            }
        }
    }

    //
    // To
    //
    if (wtx.value_map.count("to") && !wtx.value_map["to"].empty())
    {
        // Online transaction
        std::string strAddress = wtx.value_map["to"];
        strHTML += "<b>" + tr("To") + ":</b> ";
        CTxDestination dest = DecodeDestination(strAddress);
        std::string name;
        if (wallet.getAddress(dest, &name) && !name.empty())
            strHTML += GUIUtil::HtmlEscape(name) + " ";
        strHTML += GUIUtil::HtmlEscape(strAddress) + "<br>";
    }

    //
    // Amount
    //
    if (wtx.is_coinbase && nCredit == 0)
    {
        //
        // Coinbase
        //
        CAmount nUnmatured = 0;
        for (const CTxOut& txout : wtx.tx->vout)
            nUnmatured += wallet.getCredit(txout, ISMINE_ALL);
        strHTML += "<b>" + tr("Credit") + ":</b> ";
<<<<<<< HEAD
        if (wtx.IsInMainChain(*locked_chain))
            strHTML += BitcoinUnits::formatHtmlWithUnit(unit, nUnmatured)+ " (" + tr("matures in %n more block(s)", "", wtx.GetBlocksToMaturity(*locked_chain)) + ")";
=======
        if (status.is_in_main_chain)
            strHTML += BitcoinUnits::formatHtmlWithUnit(unit, nUnmatured)+ " (" + tr("matures in %n more block(s)", "", status.blocks_to_maturity) + ")";
>>>>>>> b39555ae
        else
            strHTML += "(" + tr("not accepted") + ")";
        strHTML += "<br>";
    }
    else if (nNet > 0)
    {
        //
        // Credit
        //
        strHTML += "<b>" + tr("Credit") + ":</b> " + BitcoinUnits::formatHtmlWithUnit(unit, nNet) + "<br>";
    }
    else
    {
        isminetype fAllFromMe = ISMINE_SPENDABLE;
        for (isminetype mine : wtx.txin_is_mine)
        {
            if(fAllFromMe > mine) fAllFromMe = mine;
        }

        isminetype fAllToMe = ISMINE_SPENDABLE;
        for (isminetype mine : wtx.txout_is_mine)
        {
            if(fAllToMe > mine) fAllToMe = mine;
        }

        if (fAllFromMe)
        {
            if(fAllFromMe & ISMINE_WATCH_ONLY)
                strHTML += "<b>" + tr("From") + ":</b> " + tr("watch-only") + "<br>";

            //
            // Debit
            //
            auto mine = wtx.txout_is_mine.begin();
            for (const CTxOut& txout : wtx.tx->vout)
            {
                // Ignore change
                isminetype toSelf = *(mine++);
                if ((toSelf == ISMINE_SPENDABLE) && (fAllFromMe == ISMINE_SPENDABLE))
                    continue;

                if (!wtx.value_map.count("to") || wtx.value_map["to"].empty())
                {
                    // Offline transaction
                    CTxDestination address;
                    if (ExtractDestination(txout.scriptPubKey, address))
                    {
                        strHTML += "<b>" + tr("To") + ":</b> ";
                        std::string name;
                        if (wallet.getAddress(address, &name) && !name.empty())
                            strHTML += GUIUtil::HtmlEscape(name) + " ";
                        strHTML += GUIUtil::HtmlEscape(EncodeDestination(address));
                        if(toSelf == ISMINE_SPENDABLE)
                            strHTML += " (own address)";
                        else if(toSelf & ISMINE_WATCH_ONLY)
                            strHTML += " (watch-only)";
                        strHTML += "<br>";
                    }
                }

                strHTML += "<b>" + tr("Debit") + ":</b> " + BitcoinUnits::formatHtmlWithUnit(unit, -txout.nValue) + "<br>";
                if(toSelf)
                    strHTML += "<b>" + tr("Credit") + ":</b> " + BitcoinUnits::formatHtmlWithUnit(unit, txout.nValue) + "<br>";
            }

            if (fAllToMe)
            {
                // Payment to self
                CAmount nChange = wtx.change;
                CAmount nValue = nCredit - nChange;
                strHTML += "<b>" + tr("Total debit") + ":</b> " + BitcoinUnits::formatHtmlWithUnit(unit, -nValue) + "<br>";
                strHTML += "<b>" + tr("Total credit") + ":</b> " + BitcoinUnits::formatHtmlWithUnit(unit, nValue) + "<br>";
            }

            CAmount nTxFee = nDebit - wtx.tx->GetValueOut();
            if (nTxFee > 0)
                strHTML += "<b>" + tr("Transaction fee") + ":</b> " + BitcoinUnits::formatHtmlWithUnit(unit, -nTxFee) + "<br>";
        }
        else
        {
            //
            // Mixed debit transaction
            //
            auto mine = wtx.txin_is_mine.begin();
            for (const CTxIn& txin : wtx.tx->vin) {
                if (*(mine++)) {
                    strHTML += "<b>" + tr("Debit") + ":</b> " + BitcoinUnits::formatHtmlWithUnit(unit, -wallet.getDebit(txin, ISMINE_ALL)) + "<br>";
                }
            }
            mine = wtx.txout_is_mine.begin();
            for (const CTxOut& txout : wtx.tx->vout) {
                if (*(mine++)) {
                    strHTML += "<b>" + tr("Credit") + ":</b> " + BitcoinUnits::formatHtmlWithUnit(unit, wallet.getCredit(txout, ISMINE_ALL)) + "<br>";
                }
            }
        }
    }

    strHTML += "<b>" + tr("Net amount") + ":</b> " + BitcoinUnits::formatHtmlWithUnit(unit, nNet, true) + "<br>";

    //
    // Message
    //
    if (wtx.value_map.count("message") && !wtx.value_map["message"].empty())
        strHTML += "<br><b>" + tr("Message") + ":</b><br>" + GUIUtil::HtmlEscape(wtx.value_map["message"], true) + "<br>";
    if (wtx.value_map.count("comment") && !wtx.value_map["comment"].empty())
        strHTML += "<br><b>" + tr("Comment") + ":</b><br>" + GUIUtil::HtmlEscape(wtx.value_map["comment"], true) + "<br>";

    strHTML += "<b>" + tr("Transaction ID") + ":</b> " + rec->getTxHash() + "<br>";
    strHTML += "<b>" + tr("Transaction total size") + ":</b> " + QString::number(wtx.tx->GetTotalSize()) + " bytes<br>";
    strHTML += "<b>" + tr("Transaction virtual size") + ":</b> " + QString::number(GetVirtualTransactionSize(*wtx.tx)) + " bytes<br>";
    strHTML += "<b>" + tr("Output index") + ":</b> " + QString::number(rec->getOutputIndex()) + "<br>";

    // Message from normal bitcoin:URI (bitcoin:123...?message=example)
    for (const std::pair<std::string, std::string>& r : orderForm)
        if (r.first == "Message")
            strHTML += "<br><b>" + tr("Message") + ":</b><br>" + GUIUtil::HtmlEscape(r.second, true) + "<br>";

    //
    // PaymentRequest info:
    //
    for (const std::pair<std::string, std::string>& r : orderForm)
    {
        if (r.first == "PaymentRequest")
        {
            PaymentRequestPlus req;
            req.parse(QByteArray::fromRawData(r.second.data(), r.second.size()));
            QString merchant;
            if (req.getMerchant(PaymentServer::getCertStore(), merchant))
                strHTML += "<b>" + tr("Merchant") + ":</b> " + GUIUtil::HtmlEscape(merchant) + "<br>";
        }
    }

    if (wtx.is_coinbase)
    {
        quint32 numBlocksToMaturity = COINBASE_MATURITY +  1;
        strHTML += "<br>" + tr("Generated coins must mature %1 blocks before they can be spent. When you generated this block, it was broadcast to the network to be added to the block chain. If it fails to get into the chain, its state will change to \"not accepted\" and it won't be spendable. This may occasionally happen if another node generates a block within a few seconds of yours.").arg(QString::number(numBlocksToMaturity)) + "<br>";
    }

    //
    // Debug view
    //
    if (node.getLogCategories() != BCLog::NONE)
    {
        strHTML += "<hr><br>" + tr("Debug information") + "<br><br>";
        for (const CTxIn& txin : wtx.tx->vin)
            if(wallet.txinIsMine(txin))
                strHTML += "<b>" + tr("Debit") + ":</b> " + BitcoinUnits::formatHtmlWithUnit(unit, -wallet.getDebit(txin, ISMINE_ALL)) + "<br>";
        for (const CTxOut& txout : wtx.tx->vout)
            if(wallet.txoutIsMine(txout))
                strHTML += "<b>" + tr("Credit") + ":</b> " + BitcoinUnits::formatHtmlWithUnit(unit, wallet.getCredit(txout, ISMINE_ALL)) + "<br>";

        strHTML += "<br><b>" + tr("Transaction") + ":</b><br>";
        strHTML += GUIUtil::HtmlEscape(wtx.tx->ToString(), true);

        strHTML += "<br><b>" + tr("Inputs") + ":</b>";
        strHTML += "<ul>";

        for (const CTxIn& txin : wtx.tx->vin)
        {
            COutPoint prevout = txin.prevout;

            Coin prev;
            if(node.getUnspentOutput(prevout, prev))
            {
                {
                    strHTML += "<li>";
                    const CTxOut &vout = prev.out;
                    CTxDestination address;
                    if (ExtractDestination(vout.scriptPubKey, address))
                    {
                        std::string name;
                        if (wallet.getAddress(address, &name) && !name.empty())
                            strHTML += GUIUtil::HtmlEscape(name) + " ";
                        strHTML += QString::fromStdString(EncodeDestination(address));
                    }
                    strHTML = strHTML + " " + tr("Amount") + "=" + BitcoinUnits::formatHtmlWithUnit(unit, vout.nValue);
                    strHTML = strHTML + " IsMine=" + (wallet.txoutIsMine(vout) & ISMINE_SPENDABLE ? tr("true") : tr("false")) + "</li>";
                    strHTML = strHTML + " IsWatchOnly=" + (wallet.txoutIsMine(vout) & ISMINE_WATCH_ONLY ? tr("true") : tr("false")) + "</li>";
                }
            }
        }

        strHTML += "</ul>";
    }

    strHTML += "</font></html>";
    return strHTML;
}<|MERGE_RESOLUTION|>--- conflicted
+++ resolved
@@ -23,11 +23,7 @@
 #include <stdint.h>
 #include <string>
 
-<<<<<<< HEAD
-QString TransactionDesc::FormatTxStatus(interface::Chain::Lock& locked_chain, const CWalletTx& wtx)
-=======
 QString TransactionDesc::FormatTxStatus(const interface::WalletTx& wtx, const interface::WalletTxStatus& status, bool inMempool, int numBlocks, int64_t adjustedTime)
->>>>>>> b39555ae
 {
     if (!status.is_final)
     {
@@ -38,11 +34,7 @@
     }
     else
     {
-<<<<<<< HEAD
-        int nDepth = wtx.GetDepthInMainChain(locked_chain);
-=======
         int nDepth = status.depth_in_main_chain;
->>>>>>> b39555ae
         if (nDepth < 0)
             return tr("conflicted with a transaction with %1 confirmations").arg(-nDepth);
         else if (adjustedTime - status.time_received > 2 * 60 && status.request_count == 0)
@@ -67,20 +59,6 @@
 
     QString strHTML;
 
-<<<<<<< HEAD
-    auto locked_chain = wallet->chain().lock();
-    LOCK(wallet->cs_wallet);
-    strHTML.reserve(4000);
-    strHTML += "<html><font face='verdana, arial, helvetica, sans-serif'>";
-
-    int64_t nTime = wtx.GetTxTime();
-    CAmount nCredit = wtx.GetCredit(*locked_chain, ISMINE_ALL);
-    CAmount nDebit = wtx.GetDebit(ISMINE_ALL);
-    CAmount nNet = nCredit - nDebit;
-
-    strHTML += "<b>" + tr("Status") + ":</b> " + FormatTxStatus(*locked_chain, wtx);
-    int nRequests = wtx.GetRequestCount();
-=======
     strHTML.reserve(4000);
     strHTML += "<html><font face='verdana, arial, helvetica, sans-serif'>";
 
@@ -91,7 +69,6 @@
 
     strHTML += "<b>" + tr("Status") + ":</b> " + FormatTxStatus(wtx, status, inMempool, numBlocks, adjustedTime);
     int nRequests = status.request_count;
->>>>>>> b39555ae
     if (nRequests != -1)
     {
         if (nRequests == 0)
@@ -168,13 +145,8 @@
         for (const CTxOut& txout : wtx.tx->vout)
             nUnmatured += wallet.getCredit(txout, ISMINE_ALL);
         strHTML += "<b>" + tr("Credit") + ":</b> ";
-<<<<<<< HEAD
-        if (wtx.IsInMainChain(*locked_chain))
-            strHTML += BitcoinUnits::formatHtmlWithUnit(unit, nUnmatured)+ " (" + tr("matures in %n more block(s)", "", wtx.GetBlocksToMaturity(*locked_chain)) + ")";
-=======
         if (status.is_in_main_chain)
             strHTML += BitcoinUnits::formatHtmlWithUnit(unit, nUnmatured)+ " (" + tr("matures in %n more block(s)", "", status.blocks_to_maturity) + ")";
->>>>>>> b39555ae
         else
             strHTML += "(" + tr("not accepted") + ")";
         strHTML += "<br>";
